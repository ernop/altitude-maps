<!DOCTYPE html>
<html lang="en">
<<<<<<< HEAD
<head>
 <meta charset="UTF-8">
 <meta name="viewport" content="width=device-width, initial-scale=1.0">
 <title>Altitude Maps - 3D Elevation Viewer</title>

 <!-- Removed Select2 CSS (not used; avoids CSS parse warnings) -->
 <link rel="stylesheet" href="css/viewer-advanced.css">
</head>
<body>
 <div id="container">
  <div id="contact-email" class="contact-email" title="Contact">akasatanahamayarawan@gmail.com</div>
 <div id="canvas-container"></div>
 <div id="info" aria-live="polite">
			<button id="hud-minimize" title="Hide HUD">–</button>
			<button id="hud-config" title="HUD settings"></button>
			<div id="hud-row-elev"><b>Elevation:</b> <span id="hud-elev">--</span></div>
			<div id="hud-row-slope"><b>Slope:</b> <span id="hud-slope">--</span></div>
			<div id="hud-row-aspect"><b>Aspect:</b> <span id="hud-aspect">--</span></div>
			<div id="hud-row-dist" style="display:none;"><b>Distance to border:</b> <span id="hud-dist">--</span></div>
			<div id="hud-row-relief" style="display:none;"><b>Relief radius (100 m):</b> <span id="hud-relief">--</span></div>
			<div id="hud-config-panel" style="display:none;">
				<div style="margin-top:6px;">
					<b>Units</b>
					<label><input type="radio" name="hud-units" value="metric" checked> Metric</label>
					<label><input type="radio" name="hud-units" value="imperial"> Imperial</label>
					<label><input type="radio" name="hud-units" value="both"> Both</label>
				</div>
				<div style="margin-top:6px;">
					<b>Show</b>
					<label><input type="checkbox" id="hud-show-elev" checked> Elevation</label>
					<label><input type="checkbox" id="hud-show-slope" checked> Slope</label>
					<label><input type="checkbox" id="hud-show-aspect" checked> Aspect</label>
					<label><input type="checkbox" id="hud-show-dist"> Distance to border</label>
					<label><input type="checkbox" id="hud-show-relief"> Relief radius (100 m)</label>
				</div>
			</div>
 </div>
 <button id="hud-expand" title="Show HUD">HUD</button>
 <button id="mobile-ui-toggle" aria-label="Toggle controls">Hide Controls</button>

 <div id="loading">
 <div style="text-align: center;">
 Loading elevation data...
 <div class="spinner"></div>
 </div>

 <div class="activityLogHeader">
 <div class="title">Load Log</div>
 <div class="actions">
 <button id="copy-logs-loading" title="Copy all logs" onclick="copyActivityLogs()">Copy all logs</button>
 </div>
 </div>
 <div style="font-size: 11px; color:#aaa; margin-bottom:6px;">
 Saves significant events you can paste back into coding agents to explain what happened.
 </div>
 <div id="activityLog"></div>
 </div>



 <div id="controls">
 <div id="controls-meta" style="display: flex; align-items: center; justify-content: space-between; gap: 10px; margin-bottom: 8px;">
 <div class="controls-meta-left" style="font-size: 11px; color:#fff; font-weight: 600;">altitude-maps</div>
 <div class="controls-meta-right" style="display: flex; align-items: center; gap: 10px; font-family: 'Courier New', monospace; font-size: 11px; color:#fff;">
 <a id="github-home-link" href="https://github.com/ernop/altitude-maps" target="_blank" rel="noopener" title="GitHub homepage" style="color:#fff; text-decoration: none; border-bottom: 1px dotted rgba(255,255,255,0.5);">GitHub</a>
 <span id="version-display">v?.?.?</span>
 <span id="fps-display">FPS: --</span>
 </div>
 </div>

 <h2>Region</h2>
 <div class="control-group" style="position: relative;">
 <input id="regionSelect" placeholder="Type or pick a region" style="width: 100%; padding: 10px; background:#1a1a1a; border: 1px solid#555; color:#fff; border-radius: 5px; font-size: 13px;" />
 <div id="regionDropdown" style="position: absolute; top: 42px; left: 0; right: 0; background:#0a0a0a; border: 1px solid#5588cc; border-radius: 6px; max-height: 260px; overflow-y: auto; z-index: 20; display: none; box-shadow: 0 8px 24px rgba(68,136,255,0.2);"></div>
 </div>

 <h2>Resolution</h2>

 <div class="control-group" style="position: relative;">
 <!-- Loading overlay for resolution changes -->
 <div id="resolution-loading-overlay">
 <div class="loading-content">
 <div class="loading-text">Adjusting Resolution...</div>
 <div class="loading-spinner"></div>
 </div>
 </div>

 <!-- Compact clickable scale: MAX to Less -->
 <div id="resolution-scale" class="resolution-scale" title="Click or drag to adjust resolution">
                    <button id="resolutionMaxLabel">Sharp</button>
 <div class="resolution-scale-track">
 <div class="resolution-scale-fill" id="resolutionScaleFill"></div>
 <div class="resolution-scale-handle" id="resolutionScaleHandle"></div>
 <div class="resolution-scale-tag" id="resolutionScaleTag">1×</div>
 <div class="resolution-scale-ticks" id="resolutionScaleTicks"></div>
 </div>
                    <button id="resolutionLessButton">Blur</button>
 </div>

 <!--
=======

<head>
	<meta charset="UTF-8">
	<meta name="viewport" content="width=device-width, initial-scale=1.0">
	<title>Altitude Maps - 3D Elevation Viewer</title>

	<!-- Removed Select2 CSS (not used; avoids CSS parse warnings) -->
	<link rel="stylesheet" href="css/viewer-advanced.css?v=1.367">
</head>

<body>
	<div id="container">
		<div id="contact-email" class="contact-email" title="Contact">akasatanahamayarawan@gmail.com</div>
		<div id="canvas-container">
			<!-- Neighbor navigation buttons (2D overlay synced to 3D positions) -->
			<div id="neighbor-buttons-overlay"
				style="position: absolute; top: 0; left: 0; pointer-events: none; width: 100%; height: 100%; z-index: 5;">
			</div>

			<!-- Color Scale Legend (lower-right corner) -->
			<div id="color-legend" class="color-legend">
				<div class="color-legend-content">
					<canvas id="color-legend-canvas" width="32" height="320"></canvas>
					<div id="color-legend-labels"></div>
				</div>
				<div class="color-legend-title">Elevation</div>
			</div>
		</div>

		<div id="info" aria-live="polite" style="display:none;">
			<button id="hud-minimize" title="Hide HUD">-</button>

			<!-- Tabular data display to prevent jitter -->
			<table id="hud-data-table">
				<tr id="hud-row-geocode">
					<td class="hud-label">Geocode:</td>
					<td class="hud-value" id="hud-geocode">--</td>
				</tr>
				<tr id="hud-row-elev">
					<td class="hud-label">Elevation:</td>
					<td class="hud-value" id="hud-elev">--</td>
				</tr>
				<tr id="hud-row-slope">
					<td class="hud-label">Slope:</td>
					<td class="hud-value" id="hud-slope">--</td>
				</tr>
				<tr id="hud-row-aspect">
					<td class="hud-label">Aspect:</td>
					<td class="hud-value" id="hud-aspect">--</td>
				</tr>
				<tr id="hud-row-relief" style="display:none;">
					<td class="hud-label">Relief (5km):</td>
					<td class="hud-value" id="hud-relief">--</td>
				</tr>
			</table>

			<!-- Config panel at bottom -->
			<div id="hud-config-panel" style="display:none;">
				<div class="hud-config-section">
					<div class="hud-config-header">Units</div>
					<label class="hud-config-label"><input type="radio" name="hud-units" value="metric" checked>
						Metric</label>
					<label class="hud-config-label"><input type="radio" name="hud-units" value="imperial">
						Imperial</label>
					<label class="hud-config-label"><input type="radio" name="hud-units" value="both"> Both</label>
				</div>
				<div class="hud-config-section">
					<div class="hud-config-header">Show Fields</div>
					<label class="hud-config-label"><input type="checkbox" id="hud-show-geocode" checked>
						Geocode</label>
					<label class="hud-config-label"><input type="checkbox" id="hud-show-elev" checked> Elevation</label>
					<label class="hud-config-label"><input type="checkbox" id="hud-show-slope" checked> Slope</label>
					<label class="hud-config-label"><input type="checkbox" id="hud-show-aspect" checked> Aspect</label>
					<label class="hud-config-label"><input type="checkbox" id="hud-show-relief"> Relief</label>
				</div>
			</div>

			<button id="hud-config" title="HUD settings">settings</button>
		</div>
		<button id="mobile-ui-toggle" aria-label="Toggle controls">Hide Controls</button>

		<div id="loading">
			<div style="text-align: center;">
				Loading elevation data...
				<div class="spinner"></div>
			</div>

			<h2 style="color: #5588cc; font-size: 16px; margin-top: 20px; margin-bottom: 8px;">Load Log</h2>
			<div style="font-size: 11px; color:#aaa; margin-bottom:6px;">
				Saves significant events you can paste back into coding agents to explain what happened.
				<button id="copy-logs-loading" title="Copy all logs" onclick="copyActivityLogs()"
					style="font-size: 10px; padding: 2px 6px; margin-left: 8px;">Copy Logs</button>
			</div>
			<div id="activityLog"></div>
		</div>



		<div id="controls">
			<div id="controls-meta"
				style="display: flex; align-items: center; justify-content: space-between; gap: 4px; margin-bottom: 4px;">
				<div class="controls-meta-left"
					style="font-size: 9px; color:#ffffff; font-weight: 600; line-height: 1;">altitude-maps
				</div>
				<div class="controls-meta-right"
					style="display: flex; align-items: center; gap: 4px; font-family: 'Segoe UI', sans-serif; font-size: 9px; color:#ffffff; line-height: 1;">
					<a id="github-home-link" href="https://github.com/ernop/altitude-maps" target="_blank"
						rel="noopener" title="GitHub homepage"
						style="color:#ffffff; text-decoration: none; border-bottom: none;">GitHub</a>
					<span id="version-display">v?.?.?</span>
					<span id="fps-display">FPS: --</span>
				</div>
			</div>

			<h2>Region</h2>

			<!-- Region Navigation -->
			<div class="region-nav-container" style="display: none;">
				<button id="region-prev" class="region-nav-btn region-nav-prev" title="Previous region (↑)">
					<span class="nav-arrow">↑</span>
					<span class="nav-hint" id="region-prev-hint"></span>
				</button>
				<div class="region-nav-current" id="region-nav-current">Select a region</div>
				<button id="region-next" class="region-nav-btn region-nav-next" title="Next region (↓)">
					<span class="nav-hint" id="region-next-hint"></span>
					<span class="nav-arrow">↓</span>
				</button>
			</div>

			<!-- Region Selector Dropdown -->
			<div class="control-group" style="position: relative;">
				<input id="regionSelect" placeholder="Type or pick a region"
					style="width: 100%; padding: 10px; background:#1a1a1a; border: 1px solid#555; color:#fff; border-radius: 5px; font-size: 13px;" />
				<div id="regionDropdown"
					style="position: absolute; top: 42px; left: 0; right: 0; background:#0a0a0a; border: 1px solid#5588cc; border-radius: 6px; max-height: 260px; overflow-y: auto; z-index: 20; display: none; box-shadow: 0 8px 24px rgba(68,136,255,0.2);">
				</div>
			</div>

			<!-- Recent Regions -->
			<div id="recent-regions-container" style="margin-top: 6px;">
				<div class="recent-regions-header">RECENT</div>
				<div id="recent-regions-list" class="recent-regions-list"></div>
			</div>

			<h2>Resolution <span id="resolution-info" style="font-size: 0.7em; margin-left: 8px; float: right;"></span>
			</h2>

			<div class="control-group" style="position: relative;">
				<!-- Loading overlay for resolution changes -->
				<div id="resolution-loading-overlay">
					<div class="loading-content">
						<div class="loading-text">Adjusting Resolution...</div>
						<div class="loading-spinner"></div>
					</div>
				</div>

				<!-- Compact clickable scale: MAX to Less -->
				<div id="resolution-scale" class="resolution-scale" title="Click or drag to adjust resolution">
					<button id="resolutionMaxLabel">Sharp</button>
					<div class="resolution-scale-track">
						<div class="resolution-scale-fill" id="resolutionScaleFill"></div>
						<div class="resolution-scale-handle" id="resolutionScaleHandle"></div>
						<div class="resolution-scale-tag" id="resolutionScaleTag">1×</div>
						<div class="resolution-scale-ticks" id="resolutionScaleTicks"></div>
					</div>
					<button id="resolutionLessButton">Blur</button>
				</div>

				<!--
>>>>>>> 461d52de
 BUCKETING EXPLANATION (PROTECTED - DO NOT REMOVE):
 Combine NxN pixels into one bar. 1x = full resolution, 10x = 10x10 pixels per bar.
 This is a performance optimization that groups nearby elevation data points into "buckets".
 Instead of rendering every pixel as a separate 3D bar, it combines NxN pixels into one bucket.
 The aggregation method (MAX, AVERAGE, MIN, MEDIAN) determines which elevation value represents the bucket.
 -->
<<<<<<< HEAD
 </div>

 

 <div class="control-group">
 <div style="display: flex; justify-content: space-between; align-items: center; margin-bottom: 4px;">
 <label style="margin: 0;">Vertical Exaggeration</label>
 <div style="display: flex; align-items: center; gap: 6px;">
 <input type="number" id="vertExagInput" min="1" max="100" step="1" value="1"
 style="width: 90px; padding: 2px 6px; text-align: right; font-size: 12px;">
 <button id="vertExagBtnTrue" data-value="true" style="font-size: 10px; padding: 3px 6px; margin: 0;" title="Set real-world proportions (no exaggeration)" onclick="setTrueScale()">True Scale (1:1)</button>
 </div>
 </div>
 <div style="display: flex; align-items: center; gap: 8px;">
 <span style="font-size: 11px; opacity: 0.6; min-width: 30px;">1x</span>
 <input type="range" id="vertExag" min="1" max="100" step="1" value="1" style="flex: 1;">
 <span style="font-size: 11px; opacity: 0.6; min-width: 40px; text-align: right;">100x</span>
 </div>
 <div class="vert-ex-buttons" style="margin-top: 8px; display: flex; gap: 4px; flex-wrap: wrap;">
 <button id="vertExagBtn2x" data-multiplier="2" style="font-size: 10px; padding: 3px 6px; margin: 0;" onclick="setVertExagMultiplier(2)">2x</button>
 <button id="vertExagBtn3x" data-multiplier="3" style="font-size: 10px; padding: 3px 6px; margin: 0;" onclick="setVertExagMultiplier(3)">3x</button>
 <button id="vertExagBtn4x" data-multiplier="4" style="font-size: 10px; padding: 3px 6px; margin: 0;" onclick="setVertExagMultiplier(4)">4x</button>
 <button id="vertExagBtn6x" data-multiplier="6" style="font-size: 10px; padding: 3px 6px; margin: 0;" onclick="setVertExagMultiplier(6)">6x</button>
 <button id="vertExagBtn10x" data-multiplier="10" style="font-size: 10px; padding: 3px 6px; margin: 0;" onclick="setVertExagMultiplier(10)">10x</button>
 <button id="vertExagBtn25x" data-multiplier="25" style="font-size: 10px; padding: 3px 6px; margin: 0;" onclick="setVertExagMultiplier(25)">25x</button>
 <button id="vertExagBtn50x" data-multiplier="50" style="font-size: 10px; padding: 3px 6px; margin: 0;" onclick="setVertExagMultiplier(50)">50x</button>
 <button id="vertExagBtn100x" data-multiplier="100" style="font-size: 10px; padding: 3px 6px; margin: 0;" onclick="setVertExagMultiplier(100)">100x</button>
 </div>
 </div>



 <div class="control-group">
 <select id="renderMode">
 <option value="bars" selected>3D Rectangular Prisms</option>
 <option value="surface">Smooth Surface</option>
 <option value="points">Point Cloud</option>
 </select>
 </div>

 <div class="control-group">
 <label>Color Scheme</label>
 <select id="colorScheme">
 <option value="terrain">Terrain (Natural)</option>
 <option value="test">High-Contrast (Intense)</option>
 <option value="hypsometric">Hypsometric (Perceptual)</option>
 <option value="slope">Slope (Degrees)</option>
 <option value="aspect">Aspect (Compass)</option>
 <option value="hypsometric-natural">Hypsometric (Naturalistic)</option>
 <option value="auto-stretch">Auto-Stretch (Dynamic)</option>
 <option value="elevation">Elevation (Blue-Red)</option>
 <option value="grayscale">Grayscale</option>
 <option value="rainbow">Rainbow</option>
 <option value="earth">Earth Tones</option>
 <option value="heatmap">Heatmap</option>
 <option value="relief-emphasis">Relief Emphasis (Color)</option>
 <option value="diverging-elevation">Diverging Elevation</option>
 <option value="terrain-muted">Terrain (Muted)</option>
 </select>
  <div id="colorSchemeNudger" style="margin-top:6px; display:flex; gap:6px;">
   <button id="colorSchemeUp" title="Previous color scheme">^</button>
   <button id="colorSchemeDown" title="Next color scheme">v</button>
  </div>
 <div id="colorSchemeDescription" style="margin-top:6px; font-size: 11px; color:#88bbff;"></div>
 </div>

<div class="control-group">
 <div style="display: flex; align-items: center; gap: 8px;">
 <input type="checkbox" id="flatLightingEnabled" />
 <label for="flatLightingEnabled" style="margin: 0;">Flat lighting (no shading)</label>
 </div>
 </div>

 <h2>Camera Controls</h2>

 <div class="control-group">
 <select id="cameraScheme">
 <option value="google-earth-plane">Google Earth (Ground Plane)</option>
 <option value="ground-plane" selected>Google Maps (Ground Plane)</option>
 <option value="roblox">Roblox Studio</option>
 <option value="google-maps">Google Maps (Old)</option>
 <option value="google-earth">Google Earth (Old)</option>
 <option value="blender">Blender</option>
 <option value="unity">Unity Editor</option>
 </select>
 </div>

 <h2>Camera Views</h2>

 <div class="button-grid" style="display: grid; grid-template-columns: 1fr 1fr; gap: 6px;">
 <button onclick="setView('overhead')" style="padding: 6px; font-size: 11px;">Overhead</button>
 <button onclick="setView('isometric')" style="padding: 6px; font-size: 11px;">Isometric</button>
 <button onclick="setView('north')" style="padding: 6px; font-size: 11px;">North</button>
 <button onclick="setView('south')" style="padding: 6px; font-size: 11px;">South</button>
 <button onclick="setView('east')" style="padding: 6px; font-size: 11px;">East</button>
 <button onclick="setView('west')" style="padding: 6px; font-size: 11px;">West</button>
 </div>

 <div style="margin-top: 8px; display: grid; grid-template-columns: 1fr 1fr; gap: 6px;">
 <button onclick="resetCamera()" style="padding: 6px; font-size: 11px;">Reset Camera</button>
 <button onclick="exportImage()" style="padding: 6px; font-size: 11px;">Screenshot</button>
 </div>

 <div class="activityLogHeader">
 <div class="title">Load Log</div>
 <div class="actions">
 <button id="copy-logs-controls" title="Copy all logs" onclick="copyActivityLogs()">Copy all logs</button>
 </div>
 </div>
 <div style="font-size: 11px; color:#aaa; margin-bottom:6px;">
 Saves significant events you can paste back into coding agents to explain what happened.
 </div>
 <div id="activityLog"></div>
 </div>
 </div>

 <script src="https://cdnjs.cloudflare.com/ajax/libs/three.js/r128/three.min.js"></script>

 <!-- Camera Control Schemes -->
 <script src="js/camera-schemes.js?v=1.333"></script>
 <script src="js/ground-plane-camera.js?v=1.333"></script>
 <script src="js/ground-plane-google-earth.js?v=1.333"></script>

 <!-- jQuery -->
 <script src="https://code.jquery.com/jquery-3.6.0.min.js"></script>

 <!-- Main viewer application -->
 <script src="js/viewer-advanced.js?v=1.333"></script>
</body>
</html>
=======
			</div>



			<div class="control-group">
				<div style="display: flex; justify-content: space-between; align-items: center; margin-bottom: 4px;">
					<label style="margin: 0;">Vertical Exaggeration</label>
					<input type="number" id="vertExagInput" min="1" max="100" step="1" value="1"
						style="width: 90px; padding: 2px 6px; text-align: right; font-size: 12px;">
				</div>
				<div style="display: flex; align-items: center; gap: 8px;">
					<span style="font-size: 11px; opacity: 0.6; min-width: 30px;">1x</span>
					<input type="range" id="vertExag" min="1" max="100" step="1" value="1" style="flex: 1;">
					<span style="font-size: 11px; opacity: 0.6; min-width: 40px; text-align: right;">100x</span>
				</div>
				<div class="vert-ex-buttons" style="margin-top: 8px; display: flex; gap: 4px; flex-wrap: wrap;">
					<button id="vertExagBtnTrue" data-value="true" style="font-size: 10px; padding: 3px 6px; margin: 0;"
						title="Set real-world proportions (no exaggeration)" onclick="setTrueScale()">True Scale
						(1:1)</button>
					<button id="vertExagBtn2x" data-multiplier="2" style="font-size: 10px; padding: 3px 6px; margin: 0;"
						onclick="setVertExagMultiplier(2)">2x</button>
					<button id="vertExagBtn3x" data-multiplier="3" style="font-size: 10px; padding: 3px 6px; margin: 0;"
						onclick="setVertExagMultiplier(3)">3x</button>
					<button id="vertExagBtn4x" data-multiplier="4" style="font-size: 10px; padding: 3px 6px; margin: 0;"
						onclick="setVertExagMultiplier(4)">4x</button>
					<button id="vertExagBtn6x" data-multiplier="6" style="font-size: 10px; padding: 3px 6px; margin: 0;"
						onclick="setVertExagMultiplier(6)">6x</button>
					<button id="vertExagBtn10x" data-multiplier="10"
						style="font-size: 10px; padding: 3px 6px; margin: 0;"
						onclick="setVertExagMultiplier(10)">10x</button>
					<button id="vertExagBtn25x" data-multiplier="25"
						style="font-size: 10px; padding: 3px 6px; margin: 0;"
						onclick="setVertExagMultiplier(25)">25x</button>
					<button id="vertExagBtn50x" data-multiplier="50"
						style="font-size: 10px; padding: 3px 6px; margin: 0;"
						onclick="setVertExagMultiplier(50)">50x</button>
					<button id="vertExagBtn100x" data-multiplier="100"
						style="font-size: 10px; padding: 3px 6px; margin: 0;"
						onclick="setVertExagMultiplier(100)">100x</button>
				</div>
			</div>



			<div class="control-group" style="display: none;">
				<select id="renderMode">
					<option value="bars" selected>3D Rectangular Prisms</option>
					<option value="surface">Smooth Surface</option>
					<option value="points">Point Cloud</option>
				</select>
			</div>

			<div class="control-group">
				<label>Color Scheme</label>
				<select id="colorScheme">
					<option value="high-contrast" selected>High-Contrast (Intense)</option>
					<option value="hypsometric-banded">Hypsometric (Banded)</option>
					<option value="aspect">Aspect (Compass)</option>
					<option value="terrain-muted">Terrain (Muted)</option>
					<option value="hypsometric">Hypsometric (Perceptual)</option>
					<option value="hypsometric-natural">Hypsometric (Naturalistic)</option>
					<option value="slope">Slope (Degrees)</option>
					<option value="auto-stretch">Auto-Stretch (Dynamic)</option>
					<option value="elevation">Elevation (Blue-Red)</option>
					<option value="grayscale">Grayscale</option>
					<option value="rainbow">Rainbow</option>
					<option value="earth">Earth Tones</option>
					<option value="heatmap">Heatmap</option>
					<option value="relief-emphasis">Relief Emphasis (Color)</option>
					<option value="diverging-elevation">Diverging Elevation</option>
				</select>
				<div id="colorSchemeNudger" style="margin-top:6px; display:flex; gap:6px;">
					<button id="colorSchemeUp" title="Previous color scheme">^</button>
					<button id="colorSchemeDown" title="Next color scheme">v</button>
				</div>
				<div id="colorSchemeDescription" style="margin-top:6px; font-size: 11px; color:#88bbff;"></div>
			</div>

			<div class="control-group">
				<div style="display: flex; align-items: center; gap: 8px;">
					<input type="checkbox" id="showHUD" />
					<label for="showHUD" style="margin: 0;">Show HUD Overlay</label>
				</div>
				<div style="display: flex; align-items: center; gap: 8px; margin-top: 8px;">
					<input type="checkbox" id="showEdgeMarkers" checked />
					<label for="showEdgeMarkers" style="margin: 0;">Show Edge Markers</label>
				</div>
				<div style="display: flex; align-items: center; gap: 8px; margin-top: 8px;">
					<input type="checkbox" id="showColorScale" checked />
					<label for="showColorScale" style="margin: 0;">Show Scale</label>
				</div>
				<div style="display: flex; align-items: center; gap: 8px; margin-top: 8px;">
					<input type="checkbox" id="showCameraControls" />
					<label for="showCameraControls" style="margin: 0;">Show Camera Controls</label>
				</div>
			</div>

			<h2>Camera Views</h2>

			<div style="display: grid; grid-template-columns: 1fr 1fr; gap: 6px;">
				<button onclick="triggerOverheadView()" style="padding: 6px; font-size: 11px;">Overhead</button>
				<button onclick="triggerReframeView()" style="padding: 6px; font-size: 11px;">Reset Camera (F)</button>
			</div>

			<div style="margin-top: 8px;">
				<button onclick="exportImage()" style="padding: 6px; font-size: 11px; width: 100%;">Screenshot</button>
			</div>

			<div id="camera-controls-section" style="display: none;">
				<h2>Camera Controls</h2>

				<div class="control-group">
					<select id="cameraScheme">
						<option value="ground-plane" selected>Custom (Default)</option>
						<option value="google-earth-plane">Google Earth (Ground Plane)</option>
						<option value="roblox">Roblox Studio</option>
						<option value="flying">Flying</option>
						<option value="jumping">Jumping (Map-Grandpa)</option>
						<option value="blender">Blender</option>
						<option value="unity">Unity Editor</option>
					</select>
				</div>

				<h2 style="cursor: pointer; user-select: none;" onclick="toggleKeyboardControls()">
					Keyboard Controls
					<span id="keyboard-controls-arrow" style="float: right; transition: transform 0.2s;">▼</span>
				</h2>

				<div id="keyboard-controls-content" style="display: none;">
					<div class="keyboard-controls-grid">
						<div class="keyboard-controls-row">
							<button class="keyboard-btn" data-key="w" title="Forward">W</button>
						</div>
						<div class="keyboard-controls-row">
							<button class="keyboard-btn" data-key="a" title="Left">A</button>
							<button class="keyboard-btn" data-key="s" title="Back">S</button>
							<button class="keyboard-btn" data-key="d" title="Right">D</button>
						</div>
						<div class="keyboard-controls-row" style="margin-top: 8px;">
							<button class="keyboard-btn" data-key="e" title="Ascend">E</button>
							<button class="keyboard-btn" data-key="q" title="Descend">Q</button>
							<button class="keyboard-btn" data-action="zoom-in" title="Zoom In">Zoom+</button>
							<button class="keyboard-btn" data-action="zoom-out" title="Zoom Out">Zoom−</button>
						</div>
					</div>
				</div>
			</div>

			<h2>Load Log</h2>
			<div style="font-size: 11px; color:#aaa; margin-bottom:6px;">
				Saves significant events you can paste back into coding agents to explain what happened.
				<button id="copy-logs-controls" title="Copy all logs" onclick="copyActivityLogs()"
					style="font-size: 10px; padding: 2px 6px; margin-left: 8px;">Copy Logs</button>
			</div>
			<div id="activityLog"></div>
		</div>
	</div>

	<script src="https://cdnjs.cloudflare.com/ajax/libs/three.js/r128/three.min.js"></script>

	<!-- Camera Control Schemes -->
	<script src="js/camera-schemes.js?v=1.366"></script>
	<script src="js/ground-plane-camera.js?v=1.366"></script>
	<script src="js/ground-plane-google-earth.js?v=1.366"></script>

	<!-- jQuery -->
	<script src="https://code.jquery.com/jquery-3.6.0.min.js"></script>

	<!-- Color schemes -->
	<script src="js/color-schemes.js?v=1.366"></script>

	<!-- Color scale legend -->
	<script src="js/color-legend.js?v=1.367"></script>

	<!-- Geometry and spatial utilities -->
	<script src="js/geometry-utils.js?v=1.366"></script>

	<!-- Data formatting utilities -->
	<script src="js/format-utils.js?v=1.366"></script>

	<!-- Activity log utilities -->
	<script src="js/activity-log.js?v=1.366"></script>

	<!-- Edge markers (N/E/S/W directional labels) -->
	<script src="js/edge-markers.js?v=1.366"></script>

	<!-- UI loading states (loading screen and progress bar) -->
	<script src="js/ui-loading.js?v=1.366"></script>

	<!-- Resolution controls (bucket size slider and presets) -->
	<script src="js/resolution-controls.js?v=1.366"></script>

	<!-- State connectivity (US states only) -->
	<script src="js/state-connectivity.js?v=1.366"></script>

	<!-- Main viewer application -->
	<script src="js/viewer-advanced.js?v=1.367"></script>
</body>

</html>
>>>>>>> 461d52de
<|MERGE_RESOLUTION|>--- conflicted
+++ resolved
@@ -1,107 +1,5 @@
 <!DOCTYPE html>
 <html lang="en">
-<<<<<<< HEAD
-<head>
- <meta charset="UTF-8">
- <meta name="viewport" content="width=device-width, initial-scale=1.0">
- <title>Altitude Maps - 3D Elevation Viewer</title>
-
- <!-- Removed Select2 CSS (not used; avoids CSS parse warnings) -->
- <link rel="stylesheet" href="css/viewer-advanced.css">
-</head>
-<body>
- <div id="container">
-  <div id="contact-email" class="contact-email" title="Contact">akasatanahamayarawan@gmail.com</div>
- <div id="canvas-container"></div>
- <div id="info" aria-live="polite">
-			<button id="hud-minimize" title="Hide HUD">–</button>
-			<button id="hud-config" title="HUD settings"></button>
-			<div id="hud-row-elev"><b>Elevation:</b> <span id="hud-elev">--</span></div>
-			<div id="hud-row-slope"><b>Slope:</b> <span id="hud-slope">--</span></div>
-			<div id="hud-row-aspect"><b>Aspect:</b> <span id="hud-aspect">--</span></div>
-			<div id="hud-row-dist" style="display:none;"><b>Distance to border:</b> <span id="hud-dist">--</span></div>
-			<div id="hud-row-relief" style="display:none;"><b>Relief radius (100 m):</b> <span id="hud-relief">--</span></div>
-			<div id="hud-config-panel" style="display:none;">
-				<div style="margin-top:6px;">
-					<b>Units</b>
-					<label><input type="radio" name="hud-units" value="metric" checked> Metric</label>
-					<label><input type="radio" name="hud-units" value="imperial"> Imperial</label>
-					<label><input type="radio" name="hud-units" value="both"> Both</label>
-				</div>
-				<div style="margin-top:6px;">
-					<b>Show</b>
-					<label><input type="checkbox" id="hud-show-elev" checked> Elevation</label>
-					<label><input type="checkbox" id="hud-show-slope" checked> Slope</label>
-					<label><input type="checkbox" id="hud-show-aspect" checked> Aspect</label>
-					<label><input type="checkbox" id="hud-show-dist"> Distance to border</label>
-					<label><input type="checkbox" id="hud-show-relief"> Relief radius (100 m)</label>
-				</div>
-			</div>
- </div>
- <button id="hud-expand" title="Show HUD">HUD</button>
- <button id="mobile-ui-toggle" aria-label="Toggle controls">Hide Controls</button>
-
- <div id="loading">
- <div style="text-align: center;">
- Loading elevation data...
- <div class="spinner"></div>
- </div>
-
- <div class="activityLogHeader">
- <div class="title">Load Log</div>
- <div class="actions">
- <button id="copy-logs-loading" title="Copy all logs" onclick="copyActivityLogs()">Copy all logs</button>
- </div>
- </div>
- <div style="font-size: 11px; color:#aaa; margin-bottom:6px;">
- Saves significant events you can paste back into coding agents to explain what happened.
- </div>
- <div id="activityLog"></div>
- </div>
-
-
-
- <div id="controls">
- <div id="controls-meta" style="display: flex; align-items: center; justify-content: space-between; gap: 10px; margin-bottom: 8px;">
- <div class="controls-meta-left" style="font-size: 11px; color:#fff; font-weight: 600;">altitude-maps</div>
- <div class="controls-meta-right" style="display: flex; align-items: center; gap: 10px; font-family: 'Courier New', monospace; font-size: 11px; color:#fff;">
- <a id="github-home-link" href="https://github.com/ernop/altitude-maps" target="_blank" rel="noopener" title="GitHub homepage" style="color:#fff; text-decoration: none; border-bottom: 1px dotted rgba(255,255,255,0.5);">GitHub</a>
- <span id="version-display">v?.?.?</span>
- <span id="fps-display">FPS: --</span>
- </div>
- </div>
-
- <h2>Region</h2>
- <div class="control-group" style="position: relative;">
- <input id="regionSelect" placeholder="Type or pick a region" style="width: 100%; padding: 10px; background:#1a1a1a; border: 1px solid#555; color:#fff; border-radius: 5px; font-size: 13px;" />
- <div id="regionDropdown" style="position: absolute; top: 42px; left: 0; right: 0; background:#0a0a0a; border: 1px solid#5588cc; border-radius: 6px; max-height: 260px; overflow-y: auto; z-index: 20; display: none; box-shadow: 0 8px 24px rgba(68,136,255,0.2);"></div>
- </div>
-
- <h2>Resolution</h2>
-
- <div class="control-group" style="position: relative;">
- <!-- Loading overlay for resolution changes -->
- <div id="resolution-loading-overlay">
- <div class="loading-content">
- <div class="loading-text">Adjusting Resolution...</div>
- <div class="loading-spinner"></div>
- </div>
- </div>
-
- <!-- Compact clickable scale: MAX to Less -->
- <div id="resolution-scale" class="resolution-scale" title="Click or drag to adjust resolution">
-                    <button id="resolutionMaxLabel">Sharp</button>
- <div class="resolution-scale-track">
- <div class="resolution-scale-fill" id="resolutionScaleFill"></div>
- <div class="resolution-scale-handle" id="resolutionScaleHandle"></div>
- <div class="resolution-scale-tag" id="resolutionScaleTag">1×</div>
- <div class="resolution-scale-ticks" id="resolutionScaleTicks"></div>
- </div>
-                    <button id="resolutionLessButton">Blur</button>
- </div>
-
- <!--
-=======
 
 <head>
 	<meta charset="UTF-8">
@@ -271,145 +169,12 @@
 				</div>
 
 				<!--
->>>>>>> 461d52de
  BUCKETING EXPLANATION (PROTECTED - DO NOT REMOVE):
  Combine NxN pixels into one bar. 1x = full resolution, 10x = 10x10 pixels per bar.
  This is a performance optimization that groups nearby elevation data points into "buckets".
  Instead of rendering every pixel as a separate 3D bar, it combines NxN pixels into one bucket.
  The aggregation method (MAX, AVERAGE, MIN, MEDIAN) determines which elevation value represents the bucket.
  -->
-<<<<<<< HEAD
- </div>
-
- 
-
- <div class="control-group">
- <div style="display: flex; justify-content: space-between; align-items: center; margin-bottom: 4px;">
- <label style="margin: 0;">Vertical Exaggeration</label>
- <div style="display: flex; align-items: center; gap: 6px;">
- <input type="number" id="vertExagInput" min="1" max="100" step="1" value="1"
- style="width: 90px; padding: 2px 6px; text-align: right; font-size: 12px;">
- <button id="vertExagBtnTrue" data-value="true" style="font-size: 10px; padding: 3px 6px; margin: 0;" title="Set real-world proportions (no exaggeration)" onclick="setTrueScale()">True Scale (1:1)</button>
- </div>
- </div>
- <div style="display: flex; align-items: center; gap: 8px;">
- <span style="font-size: 11px; opacity: 0.6; min-width: 30px;">1x</span>
- <input type="range" id="vertExag" min="1" max="100" step="1" value="1" style="flex: 1;">
- <span style="font-size: 11px; opacity: 0.6; min-width: 40px; text-align: right;">100x</span>
- </div>
- <div class="vert-ex-buttons" style="margin-top: 8px; display: flex; gap: 4px; flex-wrap: wrap;">
- <button id="vertExagBtn2x" data-multiplier="2" style="font-size: 10px; padding: 3px 6px; margin: 0;" onclick="setVertExagMultiplier(2)">2x</button>
- <button id="vertExagBtn3x" data-multiplier="3" style="font-size: 10px; padding: 3px 6px; margin: 0;" onclick="setVertExagMultiplier(3)">3x</button>
- <button id="vertExagBtn4x" data-multiplier="4" style="font-size: 10px; padding: 3px 6px; margin: 0;" onclick="setVertExagMultiplier(4)">4x</button>
- <button id="vertExagBtn6x" data-multiplier="6" style="font-size: 10px; padding: 3px 6px; margin: 0;" onclick="setVertExagMultiplier(6)">6x</button>
- <button id="vertExagBtn10x" data-multiplier="10" style="font-size: 10px; padding: 3px 6px; margin: 0;" onclick="setVertExagMultiplier(10)">10x</button>
- <button id="vertExagBtn25x" data-multiplier="25" style="font-size: 10px; padding: 3px 6px; margin: 0;" onclick="setVertExagMultiplier(25)">25x</button>
- <button id="vertExagBtn50x" data-multiplier="50" style="font-size: 10px; padding: 3px 6px; margin: 0;" onclick="setVertExagMultiplier(50)">50x</button>
- <button id="vertExagBtn100x" data-multiplier="100" style="font-size: 10px; padding: 3px 6px; margin: 0;" onclick="setVertExagMultiplier(100)">100x</button>
- </div>
- </div>
-
-
-
- <div class="control-group">
- <select id="renderMode">
- <option value="bars" selected>3D Rectangular Prisms</option>
- <option value="surface">Smooth Surface</option>
- <option value="points">Point Cloud</option>
- </select>
- </div>
-
- <div class="control-group">
- <label>Color Scheme</label>
- <select id="colorScheme">
- <option value="terrain">Terrain (Natural)</option>
- <option value="test">High-Contrast (Intense)</option>
- <option value="hypsometric">Hypsometric (Perceptual)</option>
- <option value="slope">Slope (Degrees)</option>
- <option value="aspect">Aspect (Compass)</option>
- <option value="hypsometric-natural">Hypsometric (Naturalistic)</option>
- <option value="auto-stretch">Auto-Stretch (Dynamic)</option>
- <option value="elevation">Elevation (Blue-Red)</option>
- <option value="grayscale">Grayscale</option>
- <option value="rainbow">Rainbow</option>
- <option value="earth">Earth Tones</option>
- <option value="heatmap">Heatmap</option>
- <option value="relief-emphasis">Relief Emphasis (Color)</option>
- <option value="diverging-elevation">Diverging Elevation</option>
- <option value="terrain-muted">Terrain (Muted)</option>
- </select>
-  <div id="colorSchemeNudger" style="margin-top:6px; display:flex; gap:6px;">
-   <button id="colorSchemeUp" title="Previous color scheme">^</button>
-   <button id="colorSchemeDown" title="Next color scheme">v</button>
-  </div>
- <div id="colorSchemeDescription" style="margin-top:6px; font-size: 11px; color:#88bbff;"></div>
- </div>
-
-<div class="control-group">
- <div style="display: flex; align-items: center; gap: 8px;">
- <input type="checkbox" id="flatLightingEnabled" />
- <label for="flatLightingEnabled" style="margin: 0;">Flat lighting (no shading)</label>
- </div>
- </div>
-
- <h2>Camera Controls</h2>
-
- <div class="control-group">
- <select id="cameraScheme">
- <option value="google-earth-plane">Google Earth (Ground Plane)</option>
- <option value="ground-plane" selected>Google Maps (Ground Plane)</option>
- <option value="roblox">Roblox Studio</option>
- <option value="google-maps">Google Maps (Old)</option>
- <option value="google-earth">Google Earth (Old)</option>
- <option value="blender">Blender</option>
- <option value="unity">Unity Editor</option>
- </select>
- </div>
-
- <h2>Camera Views</h2>
-
- <div class="button-grid" style="display: grid; grid-template-columns: 1fr 1fr; gap: 6px;">
- <button onclick="setView('overhead')" style="padding: 6px; font-size: 11px;">Overhead</button>
- <button onclick="setView('isometric')" style="padding: 6px; font-size: 11px;">Isometric</button>
- <button onclick="setView('north')" style="padding: 6px; font-size: 11px;">North</button>
- <button onclick="setView('south')" style="padding: 6px; font-size: 11px;">South</button>
- <button onclick="setView('east')" style="padding: 6px; font-size: 11px;">East</button>
- <button onclick="setView('west')" style="padding: 6px; font-size: 11px;">West</button>
- </div>
-
- <div style="margin-top: 8px; display: grid; grid-template-columns: 1fr 1fr; gap: 6px;">
- <button onclick="resetCamera()" style="padding: 6px; font-size: 11px;">Reset Camera</button>
- <button onclick="exportImage()" style="padding: 6px; font-size: 11px;">Screenshot</button>
- </div>
-
- <div class="activityLogHeader">
- <div class="title">Load Log</div>
- <div class="actions">
- <button id="copy-logs-controls" title="Copy all logs" onclick="copyActivityLogs()">Copy all logs</button>
- </div>
- </div>
- <div style="font-size: 11px; color:#aaa; margin-bottom:6px;">
- Saves significant events you can paste back into coding agents to explain what happened.
- </div>
- <div id="activityLog"></div>
- </div>
- </div>
-
- <script src="https://cdnjs.cloudflare.com/ajax/libs/three.js/r128/three.min.js"></script>
-
- <!-- Camera Control Schemes -->
- <script src="js/camera-schemes.js?v=1.333"></script>
- <script src="js/ground-plane-camera.js?v=1.333"></script>
- <script src="js/ground-plane-google-earth.js?v=1.333"></script>
-
- <!-- jQuery -->
- <script src="https://code.jquery.com/jquery-3.6.0.min.js"></script>
-
- <!-- Main viewer application -->
- <script src="js/viewer-advanced.js?v=1.333"></script>
-</body>
-</html>
-=======
 			</div>
 
 
@@ -609,5 +374,4 @@
 	<script src="js/viewer-advanced.js?v=1.367"></script>
 </body>
 
-</html>
->>>>>>> 461d52de
+</html>