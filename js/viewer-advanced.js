--- conflicted
+++ resolved
@@ -1,7 +1,3 @@
-<<<<<<< HEAD
-// Version tracking
-const VIEWER_VERSION = '1.333';
-=======
 /**
  * Altitude Maps - Advanced 3D Elevation Viewer
  * Main application orchestrator
@@ -34,17 +30,12 @@
 
 // Version tracking
 const VIEWER_VERSION = '1.362';
->>>>>>> 461d52de
 
 // All console logs use plain ASCII - no sanitizer needed
 
 // Global variables
 let scene, camera, renderer, controls;
-<<<<<<< HEAD
-let terrainMesh, gridHelper;
-=======
 let terrainMesh, terrainGroup, gridHelper;
->>>>>>> 461d52de
 let rawElevationData; // Original full-resolution data
 let processedData; // Bucketed/aggregated data
 let derivedSlopeDeg = null; // 2D array of slope (degrees)
@@ -53,111 +44,6 @@
 let groundPlane; // Ground plane at y=0 used for consistent ray intersections
 let currentMouseX, currentMouseY; // Tracked mouse position for HUD updates
 let hudSettings = null; // HUD configuration (units/visibility)
-<<<<<<< HEAD
-let borderSegmentsMeters = []; // Flattened list of border line segments in meters space
-let borderSegmentsGeo = []; // [{axLon, axLat, bxLon, bxLat}]
-let borderGeoIndex = null; // Map of cellKey -> array of segment indices
-let borderGeoCellSizeDeg = 0.25; // spatial hash cell size in degrees
-
-// Precompute color schemes once to avoid per-vertex allocations during color updates
-const COLOR_SCHEMES = {
- terrain: [
- { stop: 0.0, color: new THREE.Color(0x1a4f63) },
- { stop: 0.2, color: new THREE.Color(0x2d8659) },
- { stop: 0.4, color: new THREE.Color(0x5ea849) },
- { stop: 0.6, color: new THREE.Color(0xa8b840) },
- { stop: 0.8, color: new THREE.Color(0xb87333) },
- { stop: 1.0, color: new THREE.Color(0xe8e8e8) }
- ],
- elevation: [
- { stop: 0.0, color: new THREE.Color(0x0000ff) },
- { stop: 0.5, color: new THREE.Color(0x00ff00) },
- { stop: 1.0, color: new THREE.Color(0xff0000) }
- ],
- grayscale: [
- { stop: 0.0, color: new THREE.Color(0x111111) },
- { stop: 1.0, color: new THREE.Color(0xffffff) }
- ],
- rainbow: [
- { stop: 0.0, color: new THREE.Color(0x9400d3) },
- { stop: 0.2, color: new THREE.Color(0x0000ff) },
- { stop: 0.4, color: new THREE.Color(0x00ff00) },
- { stop: 0.6, color: new THREE.Color(0xffff00) },
- { stop: 0.8, color: new THREE.Color(0xff7f00) },
- { stop: 1.0, color: new THREE.Color(0xff0000) }
- ],
- earth: [
- { stop: 0.0, color: new THREE.Color(0x2C1810) },
- { stop: 0.3, color: new THREE.Color(0x6B5244) },
- { stop: 0.6, color: new THREE.Color(0x8B9A6B) },
- { stop: 1.0, color: new THREE.Color(0xC4B89C) }
- ],
- heatmap: [
- { stop: 0.0, color: new THREE.Color(0x000033) },
- { stop: 0.25, color: new THREE.Color(0x0066ff) },
- { stop: 0.5, color: new THREE.Color(0x00ff66) },
- { stop: 0.75, color: new THREE.Color(0xffff00) },
- { stop: 1.0, color: new THREE.Color(0xff0000) }
- ],
- test: [
- { stop: 0.00, color: new THREE.Color(0x001b3a) },
- { stop: 0.08, color: new THREE.Color(0x004e98) },
- { stop: 0.16, color: new THREE.Color(0x00b4d8) },
- { stop: 0.28, color: new THREE.Color(0x28a745) },
- { stop: 0.38, color: new THREE.Color(0xfff275) },
- { stop: 0.46, color: new THREE.Color(0xffb703) },
- { stop: 0.54, color: new THREE.Color(0xfb8500) },
- { stop: 0.64, color: new THREE.Color(0xe85d04) },
- { stop: 0.74, color: new THREE.Color(0xd00000) },
- { stop: 0.86, color: new THREE.Color(0x9d0208) },
- { stop: 0.94, color: new THREE.Color(0xf5f5f5) },
- { stop: 1.00, color: new THREE.Color(0xffffff) }
- ]
- ,
- 'terrain-muted': [
- { stop: 0.0, color: new THREE.Color(0x274b4a) },
- { stop: 0.3, color: new THREE.Color(0x4e6e58) },
- { stop: 0.6, color: new THREE.Color(0x7a8f6a) },
- { stop: 0.85, color: new THREE.Color(0xa8b59a) },
- { stop: 1.0, color: new THREE.Color(0xdedfd6) }
- ],
- 'relief-emphasis': [
- { stop: 0.0, color: new THREE.Color(0x2b2b2b) },
- { stop: 0.5, color: new THREE.Color(0x6aa84f) },
- { stop: 0.75, color: new THREE.Color(0xf1c232) },
- { stop: 1.0, color: new THREE.Color(0xe06666) }
- ],
- 'diverging-elevation': [
- { stop: 0.0, color: new THREE.Color(0x313695) },
- { stop: 0.5, color: new THREE.Color(0xf7f7f7) },
- { stop: 1.0, color: new THREE.Color(0xa50026) }
- ],
- 'hypsometric': [
- { stop: 0.0, color: new THREE.Color(0x00441b) },
- { stop: 0.2, color: new THREE.Color(0x1a9850) },
- { stop: 0.4, color: new THREE.Color(0x66bd63) },
- { stop: 0.6, color: new THREE.Color(0xfdae61) },
- { stop: 0.8, color: new THREE.Color(0xf46d43) },
- { stop: 1.0, color: new THREE.Color(0xa50f15) }
- ],
- 'hypsometric-natural': [
- { stop: 0.00, color: new THREE.Color(0x0a4f2c) }, // deep green lowlands
- { stop: 0.20, color: new THREE.Color(0x2f7d32) }, // green
- { stop: 0.40, color: new THREE.Color(0x9bbf6b) }, // olive/grass
- { stop: 0.60, color: new THREE.Color(0xc9b27d) }, // tan foothills
- { stop: 0.80, color: new THREE.Color(0x8b5e34) }, // brown highlands
- { stop: 0.92, color: new THREE.Color(0xdedede) }, // light grey
- { stop: 1.00, color: new THREE.Color(0xffffff) } // white peaks
- ]
-};
-// Temporary color reused to avoid per-vertex allocations
-const __tmpColor = new THREE.Color();
-let stats = {};
-let borderMeshes = [];
-let borderData = null;
-let frameCount = 0;
-let lastTime = performance.now();
-=======
 
 // Recent regions tracking (max 10 most recent)
 const MAX_RECENT_REGIONS = 10;
@@ -172,7 +58,6 @@
 let frameCount = 0;
 let lastTime = performance.now();
 let isCurrentlyLoading = false; // Track if region is being loaded/reloaded
->>>>>>> 461d52de
 
 // Directional edge markers (N, E, S, W)
 // PRODUCT REQUIREMENT: These markers must NOT move when user adjusts vertical exaggeration slider
@@ -185,25 +70,6 @@
 
 // Helper functions to convert between UI (multiplier) and internal (absolute) values
 function multiplierToInternal(multiplier) {
-<<<<<<< HEAD
- if (trueScaleValue === null) {
- // Fallback if true scale not calculated yet
- if (rawElevationData) {
- const scale = calculateRealWorldScale();
- trueScaleValue = 1.0 / scale.metersPerPixelX;
- } else {
- return 0.03; // Default fallback
- }
- }
- return trueScaleValue* multiplier;
-}
-
-function internalToMultiplier(internalValue) {
- if (trueScaleValue === null) {
- return 1; // Default to 1x
- }
- return Math.round(internalValue / trueScaleValue);
-=======
     if (trueScaleValue === null) {
         // Fallback if true scale not calculated yet
         if (rawElevationData) {
@@ -221,75 +87,10 @@
         return 1; // Default to 1x
     }
     return Math.round(internalValue / trueScaleValue);
->>>>>>> 461d52de
 }
 
 // Simple debounce utility for coalescing rapid UI events
 function debounce(func, wait) {
-<<<<<<< HEAD
- let timeoutId;
- return function(...args) {
- clearTimeout(timeoutId);
- timeoutId = setTimeout(() => func.apply(this, args), wait);
- };
-}
-
-// UI activity log utilities
-function appendActivityLog(message) {
- const logEls = document.querySelectorAll('#activityLog');
- if (!logEls || logEls.length === 0) return;
- const time = new Date().toLocaleTimeString();
- const text = `[${time}] ${message}`;
- logEls.forEach((logEl) => {
- const row = document.createElement('div');
- row.textContent = text;
- logEl.appendChild(row);
- // Natural auto-scroll to bottom
- logEl.scrollTop = logEl.scrollHeight;
- });
-}
-
-// Significant event helper (policy: add genuinely meaningful events)
-window.logSignificant = function(message) {
-  try { appendActivityLog(`[IMPORTANT] ${message}`); } catch (_) {}
-};
-
-// Copy all log text from all activityLog containers to clipboard
-window.copyActivityLogs = async function() {
-  try {
-    const logEls = Array.from(document.querySelectorAll('#activityLog'));
-    const texts = logEls.map(el => el.innerText.trim()).filter(Boolean);
-    const combined = texts.join('\n');
-    await navigator.clipboard.writeText(combined);
-    appendActivityLog('Logs copied to clipboard.');
-  } catch (e) {
-    appendActivityLog(`Failed to copy logs: ${e && e.message ? e.message : e}`);
-  }
-};
-
-function logResourceTiming(resourceUrl, label, startTimeMs, endTimeMs) {
- let entry = null;
- try {
- const entries = performance.getEntriesByName(resourceUrl);
- if (entries && entries.length) {
- entry = entries[entries.length - 1];
- }
- } catch (e) {
- // Ignore
- }
- const encodedKb = entry && typeof entry.encodedBodySize === 'number' ? (entry.encodedBodySize / 1024) : null;
- const decodedKb = entry && typeof entry.decodedBodySize === 'number' ? (entry.decodedBodySize / 1024) : null;
- const transferKb = entry && typeof entry.transferSize === 'number' ? (entry.transferSize / 1024) : null;
- const compressed = (encodedKb !== null && decodedKb !== null) ? (decodedKb > encodedKb) : null;
- const parts = [];
- if (decodedKb !== null) parts.push(`${decodedKb.toFixed(1)} KB decoded`);
- if (encodedKb !== null) parts.push(`${encodedKb.toFixed(1)} KB encoded`);
- if (transferKb !== null) parts.push(`${transferKb.toFixed(1)} KB transfer`);
- if (compressed !== null) parts.push(compressed ? 'compressed' : 'uncompressed');
- const duration = Math.max(0, Math.round((endTimeMs ?? performance.now()) - (startTimeMs ?? performance.now())));
- parts.push(`${duration} ms`);
- appendActivityLog(`${label}: ${resourceUrl} | ${parts.join(' | ')}`);
-=======
     let timeoutId;
     return function (...args) {
         clearTimeout(timeoutId);
@@ -326,7 +127,6 @@
     const duration = Math.max(0, Math.round((endTimeMs ?? performance.now()) - (startTimeMs ?? performance.now())));
     parts.push(`${duration} ms`);
     appendActivityLog(`${label}: ${resourceUrl} | ${parts.join(' | ')}`);
->>>>>>> 461d52de
 }
 
 // Bars/Points fast-update state
@@ -341,25 +141,6 @@
 let lastBarsTileSize = 1.0; // Tile size used when bars were last (re)built
 let pendingTileGapRaf = null; // Coalesce tile gap updates to latest frame
 let pendingBucketTimeout = null; // Debounce for bucket size rebuilds
-<<<<<<< HEAD
-
-// Parameters
-let params = {
- bucketSize: 4, // Integer multiplier of pixel spacing (1x, 2x, 3x, etc.)
- tileGap: 0, // Gap between tiles as percentage (0-99%)
- aggregation: 'max',
- renderMode: 'bars',
- verticalExaggeration: 0.03, // Default: good balance of detail and scale
- colorScheme: 'terrain',
- showGrid: false,
- showBorders: false,
- autoRotate: false,
- flatLightingEnabled: false,
- hillshadeEnabled: false,
- sunAzimuthDeg: 315,
- sunAltitudeDeg: 45,
- colorGamma: 1.0
-=======
 let lastAutoResolutionAdjustTime = 0; // Track last auto-resolution adjustment to debounce
 
 // Parameters
@@ -374,85 +155,10 @@
     autoRotate: false,
     // Shading: Always use Natural (Lambert) - no UI control needed
     colorGamma: 1.0
->>>>>>> 461d52de
 };
 
 // Read and apply modifiable params from URL so links are shareable and stateful
 function applyParamsFromURL() {
-<<<<<<< HEAD
- const sp = new URLSearchParams(window.location.search);
- const getInt = (k, min, max) => {
- if (!sp.has(k)) return null;
- const v = parseInt(sp.get(k), 10);
- if (Number.isNaN(v)) return null;
- if (typeof min === 'number') return Math.max(min, typeof max === 'number' ? Math.min(max, v) : v);
- return v;
- };
- const getFloat = (k, min, max) => {
- if (!sp.has(k)) return null;
- const v = parseFloat(sp.get(k));
- if (Number.isNaN(v)) return null;
- let n = v;
- if (typeof min === 'number') n = Math.max(min, n);
- if (typeof max === 'number') n = Math.min(max, n);
- return n;
- };
- const getBool = (k) => {
- if (!sp.has(k)) return null;
- const v = sp.get(k).toLowerCase();
- return v === '1' || v === 'true' || v === 'yes';
- };
- const getStr = (k, allowed) => {
- if (!sp.has(k)) return null;
- const v = sp.get(k);
- if (Array.isArray(allowed) && allowed.length) return allowed.includes(v) ? v : null;
- return v;
- };
-
- // Resolution (bucket size)
- const bs = getInt('bucketSize', 1, 500);
- if (bs !== null) params.bucketSize = bs;
-
- // Tile gap percentage
- const tg = getInt('tileGap', 0, 99);
- if (tg !== null) params.tileGap = tg;
-
- // Aggregation
- const agg = getStr('aggregation', ['max','mean','min']);
- if (agg) params.aggregation = agg;
-
- // Render mode
- const rm = getStr('renderMode', ['bars','points','surface']);
- if (rm) params.renderMode = rm;
-
- // Vertical exaggeration as user-facing multiplier (exag=6 => 6x)
- const ex = getFloat('exag', 1, 100);
- if (ex !== null) params.verticalExaggeration = multiplierToInternal(ex);
-
- // Color scheme
- const cs = getStr('colorScheme');
- if (cs) params.colorScheme = cs;
-
- // Shading / lighting
- const flat = getBool('flat');
- if (flat !== null) params.flatLightingEnabled = !!flat;
- const hs = getBool('hillshade');
- if (hs !== null) params.hillshadeEnabled = !!hs;
- const saz = getInt('sunAz', 0, 360);
- if (saz !== null) params.sunAzimuthDeg = saz;
- const sal = getInt('sunAlt', 0, 90);
- if (sal !== null) params.sunAltitudeDeg = sal;
- const gamma = getFloat('gamma', 0.5, 2.0);
- if (gamma !== null) params.colorGamma = gamma;
-
- // Camera scheme (if exists in UI)
- const scheme = getStr('camera');
- const schemeEl = document.getElementById('cameraScheme');
- if (scheme && schemeEl) {
- schemeEl.value = scheme;
- try { switchCameraScheme(scheme); } catch (_) {}
- }
-=======
     const sp = new URLSearchParams(window.location.search);
     const getInt = (k, min, max) => {
         if (!sp.has(k)) return null;
@@ -509,136 +215,10 @@
     // Shading: Always Natural (Lambert) - no URL parameter needed
     const gamma = getFloat('gamma', 0.5, 2.0);
     if (gamma !== null) params.colorGamma = gamma;
->>>>>>> 461d52de
 }
 
 // Initialize
 async function init() {
-<<<<<<< HEAD
- try {
- setupScene();
- setupEventListeners();
-
- // Ensure activity log is visible by adding an initial entry
- appendActivityLog('Viewer initialized');
- // Mirror warnings/errors into activity log to avoid DOM spam from frequent info logs
- if (!window.__consolePatched) {
- const origLog = console.log.bind(console);
- const origWarn = console.warn.bind(console);
- const origError = console.error.bind(console);
- // Leave console.log unpatched for performance; do not mirror into the activity log
- console.log = (...args) => { origLog(...args); };
- console.warn = (...args) => { try { appendActivityLog(args.join(' ')); } catch (_) {} origWarn(...args); };
- console.error = (...args) => { try { appendActivityLog(args.join(' ')); } catch (_) {} origError(...args); };
- window.__consolePatched = true;
- }
-
- // Display version number
- const versionDisplay = document.getElementById('version-display');
- if (versionDisplay) {
- versionDisplay.textContent = `v${VIEWER_VERSION}`;
- }
- console.log(`Altitude Maps Viewer v${VIEWER_VERSION}`);
-
- // Populate region selector (loads manifest and populates dropdown)
- const firstRegionId = await populateRegionSelector();
-
- // Initialize Select2 and all UI controls BEFORE loading any region data
- // This ensures the region selector is completely loaded and interactive
- setupControls();
-
- // Apply any parameters from URL before first load so initial render matches query
- applyParamsFromURL();
-
- // Load the initial region data first so the UI never shows a different name than what's rendered
- await loadRegion(firstRegionId);
-
- // After load completes, update the input to reflect the currently shown region
- const regionInput = document.getElementById('regionSelect');
- if (regionInput) {
- suppressRegionChange = true;
- regionInput.value = regionIdToName[firstRegionId] || firstRegionId;
- suppressRegionChange = false;
- console.log(`Region input synced to shown region: ${firstRegionId}`);
- }
-
- // Set default vertical exaggeration to 6x after initial data load
- try {
- if (typeof setVertExagMultiplier === 'function') {
- setVertExagMultiplier(6);
- }
- } catch (e) {
- console.warn('Could not set default vertical exaggeration to 6x:', e);
- }
- // Initialize HUD toggle
- const hudMin = document.getElementById('hud-minimize');
- const hudExp = document.getElementById('hud-expand');
- const hud = document.getElementById('info');
- if (hudMin && hudExp && hud) {
- hudMin.addEventListener('click', () => { hud.style.display = 'none'; hudExp.style.display = 'block'; });
- hudExp.addEventListener('click', () => { hud.style.display = ''; hudExp.style.display = 'none'; });
- }
- // Ensure dropdown is filled for initial interaction
- const dropdown = document.getElementById('regionDropdown');
- if (dropdown && regionOptions.length) {
- dropdown.innerHTML = '';
- regionOptions.forEach((opt) => {
- if (opt.id === '__divider__') {
- const div = document.createElement('div');
- div.setAttribute('data-divider', 'true');
- div.style.margin = '6px 0';
- div.style.borderTop = '1px solid rgba(85,136,204,0.35)';
- div.style.opacity = '0.8';
- dropdown.appendChild(div);
- return;
- }
- const row = document.createElement('div');
- row.textContent = opt.name;
- row.setAttribute('data-id', opt.id);
- row.style.padding = '8px 10px';
- row.style.cursor = 'pointer';
- row.style.fontSize = '12px';
- row.style.borderBottom = '1px solid rgba(85,136,204,0.12)';
- row.addEventListener('mousedown', (e) => {
- e.preventDefault();
- if (opt.id && opt.id !== currentRegionId) {
- loadRegion(opt.id);
- }
- const input = document.getElementById('regionSelect');
- if (input) input.value = opt.name;
- dropdown.style.display = 'none';
- });
- dropdown.appendChild(row);
- });
- }
-
- // Calculate true scale for this data
- const scale = calculateRealWorldScale();
- trueScaleValue = 1.0 / scale.metersPerPixelX;
- console.log(`True scale for this region: ${trueScaleValue.toFixed(6)}x`);
-
- hideLoading();
-
- // Sync UI to match params (ensures no mismatch on initial load)
- syncUIControls();
-
- // Auto-adjust bucket size to meet complexity constraints
- autoAdjustBucketSize();
-
- // updateStats() is called by autoAdjustBucketSize(), no need to call again
-
- // Reset camera to appropriate distance for this terrain size
- resetCamera();
-
- // Automatically reframe view (equivalent to F key) if camera scheme supports it
- if (activeScheme && activeScheme.reframeView) {
- activeScheme.reframeView();
- }
-
- animate();
- } catch (error) {
- document.getElementById('loading').innerHTML = `
-=======
     try {
         setupScene();
         setupEventListeners();
@@ -762,7 +342,6 @@
         animate();
     } catch (error) {
         document.getElementById('loading').innerHTML = `
->>>>>>> 461d52de
  <div style="text-align: center;">
  Error loading data<br><br>
  <div style="font-size: 13px; color:#ff6666; max-width: 400px;">${error.message}</div>
@@ -779,412 +358,13 @@
  </div>
  </div>
  `;
-<<<<<<< HEAD
- console.error('Error:', error);
- }
-=======
         console.error('Error:', error);
     }
->>>>>>> 461d52de
 }
 
 let regionsManifest = null;
 let currentRegionId = null;
 
-<<<<<<< HEAD
-// Expected data format version - must match export script
-const EXPECTED_FORMAT_VERSION = 2;
-
-// Data caching toggle: when true (default), do NOT add cache-busting params
-// Enable dev busting with URL: ?useCache=0 (or useCache=false)
-const USE_CACHE = (() => {
-  try {
-    const params = new URLSearchParams(window.location.search);
-    if (params.has('useCache')) {
-      const v = params.get('useCache')?.toLowerCase();
-      return !(v === '0' || v === 'false' || v === 'off' || v === 'no');
-    }
-  } catch (e) {}
-  return true; // default on (production-friendly)
-})();
-
-async function loadElevationData(url) {
- // Respect caching toggle: only bust cache when USE_CACHE is false
- const urlWithBuster = USE_CACHE ? url : (url.includes('?') ? `${url}&_t=${Date.now()}` : `${url}?_t=${Date.now()}`);
- const tStart = performance.now();
- const response = await fetch(urlWithBuster);
-
- // Extract filename from URL
- const filename = url.split('/').pop();
-
- // Log response details for debugging
- console.log(`Loading JSON file: ${filename}`);
- console.log(` Full URL: ${url}`);
- console.log(` HTTP Status: ${response.status} ${response.statusText}`);
- console.log(` Content-Type: ${response.headers.get('content-type')}`);
- console.log(` Content-Encoding: ${response.headers.get('content-encoding')}`);
- console.log(` Content-Length: ${response.headers.get('content-length')}`);
-
- if (!response.ok) {
- throw new Error(`Failed to load elevation data. HTTP ${response.status} ${response.statusText} for ${url}`);
- }
-
- // HTTP/2 strips Content-Length after auto-decompression, so we load as blob to get size
- // This works with compressed data transparently
- console.log(` Loading data (HTTP/2 compatible mode)...`);
- const blob = await response.blob();
- const text = await blob.text();
- const data = JSON.parse(text);
-
- console.log(`Loaded ${filename}: ${(blob.size / 1024 / 1024).toFixed(2)} MB (decompressed)`);
- updateLoadingProgress(100, blob.size, blob.size);
-
- // Validate format version
- if (data.format_version && data.format_version !== EXPECTED_FORMAT_VERSION) {
- console.error(`[!!] FORMAT VERSION MISMATCH!`);
- console.error(` Expected: v${EXPECTED_FORMAT_VERSION}`);
- console.error(` Got: v${data.format_version}`);
- console.error(` File may have outdated transformations!`);
- throw new Error(
- `Data format version mismatch!\n` +
- `Expected v${EXPECTED_FORMAT_VERSION}, got v${data.format_version}\n\n` +
- `This data was exported with an older format.\n` +
- `Please re-export: python export_for_web_viewer.py`
- );
- } else if (!data.format_version) {
- console.warn(`[!!] No format version in data file - may be legacy format!`);
- console.warn(` Consider re-exporting: python export_for_web_viewer.py`);
- } else {
- console.log(`[OK] Data format v${data.format_version} (exported: ${data.exported_at || 'unknown'})`);
- }
-
- try { logResourceTiming(urlWithBuster, 'Loaded JSON', tStart, performance.now()); } catch (e) {}
- return data;
-}
-
-async function loadBorderData(elevationUrl) {
- // Try to load borders from the same location with _borders suffix
- const borderUrl = elevationUrl.replace('.json', '_borders.json');
-  // Respect caching toggle
-  const urlWithBuster = USE_CACHE ? borderUrl : (borderUrl.includes('?') ? `${borderUrl}&_t=${Date.now()}` : `${borderUrl}?_t=${Date.now()}`);
- try {
- const tStart = performance.now();
- const response = await fetch(urlWithBuster);
- if (!response.ok) {
- console.warn(`[INFO] No border data found at ${borderUrl}`);
- return null;
- }
- const data = await response.json();
- const borderCount = (data.countries?.length || 0) + (data.states?.length || 0);
- const borderType = data.states ? 'states' : 'countries';
- console.log(`[OK] Loaded border data: ${borderCount} ${borderType}`);
- try { logResourceTiming(urlWithBuster, 'Loaded borders', tStart, performance.now()); } catch (e) {}
- return data;
- } catch (error) {
- console.warn(`[INFO] Border data not available: ${error.message}`);
- return null;
- }
-}
-
-async function loadRegionsManifest() {
- try {
-    const base = `generated/regions/regions_manifest.json`;
-    // Always cache-bust manifest requests to pick up latest regions
-    const url = base.includes('?') ? `${base}&_t=${Date.now()}` : `${base}?_t=${Date.now()}`;
- const tStart = performance.now();
-    const response = await fetch(url, { cache: 'no-store' });
- if (!response.ok) {
- console.warn('Regions manifest not found, using default single region');
- return null;
- }
- const json = await response.json();
- try { logResourceTiming(url, 'Loaded manifest', tStart, performance.now()); } catch (e) {}
- return json;
- } catch (error) {
- console.warn('Could not load regions manifest:', error);
- return null;
- }
-}
-
-async function populateRegionSelector() {
- const inputEl = document.getElementById('regionSelect');
- const listEl = document.getElementById('regionList');
-
- regionsManifest = await loadRegionsManifest();
-
- if (!regionsManifest || !regionsManifest.regions || Object.keys(regionsManifest.regions).length === 0) {
- // No manifest, use default single region
- if (inputEl) {
- inputEl.value = 'Default Region';
- }
- currentRegionId = 'default';
- return 'default';
- }
-
- // Check for URL parameter to specify initial region (e.g., ?region=ohio)
- const urlParams = new URLSearchParams(window.location.search);
- const urlRegion = urlParams.get('region');
-
- // Check localStorage for last viewed region
- const lastRegion = localStorage.getItem('lastViewedRegion');
-
- // Build maps and populate options for custom dropdown
- regionIdToName = {};
- regionNameToId = {};
- regionOptions = [];
-
-// Build three groups using manifest-provided categories:
-// Desired order in dropdown: 1) US states, 2) Regions (non-country), 3) Countries (international)
-const internationalCountries = [];
-const nonCountryRegions = [];
-const unitedStates = [];
-
-for (const [regionId, regionInfo] of Object.entries(regionsManifest.regions)) {
-    const id = regionId;
-    const category = (regionInfo && regionInfo.category) ? String(regionInfo.category).toLowerCase() : null;
-    if (category === 'usa_state') {
-        unitedStates.push({ id, info: regionInfo });
-    } else if (category === 'country') {
-        internationalCountries.push({ id, info: regionInfo });
-    } else if (category === 'region') {
-        nonCountryRegions.push({ id, info: regionInfo });
-    } else {
-        // Fallback: treat unknown categories as generic regions
-        nonCountryRegions.push({ id, info: regionInfo });
-    }
-}
-
-// 1) US states (alpha)
-unitedStates.sort((a, b) => a.info.name.localeCompare(b.info.name));
-for (const { id, info } of unitedStates) {
-    regionIdToName[id] = info.name;
-    regionNameToId[info.name.toLowerCase()] = id;
-    regionOptions.push({ id, name: info.name });
-}
-if (unitedStates.length && (nonCountryRegions.length || internationalCountries.length)) {
-    regionOptions.push({ id: '__divider__', name: '' });
-}
-
-// 2) Regions (alpha)
-nonCountryRegions.sort((a, b) => a.info.name.localeCompare(b.info.name));
-for (const { id, info } of nonCountryRegions) {
-    regionIdToName[id] = info.name;
-    regionNameToId[info.name.toLowerCase()] = id;
-    regionOptions.push({ id, name: info.name });
-}
-if (nonCountryRegions.length && internationalCountries.length) {
-    regionOptions.push({ id: '__divider__', name: '' });
-}
-
-// 3) Countries (alpha)
-internationalCountries.sort((a, b) => a.info.name.localeCompare(b.info.name));
-for (const { id, info } of internationalCountries) {
-    regionIdToName[id] = info.name;
-    regionNameToId[info.name.toLowerCase()] = id;
-    regionOptions.push({ id, name: info.name });
-}
-
- // Determine which region to load initially
- // Priority: URL parameter > California > localStorage > first region
- let firstRegionId;
-
- if (urlRegion && regionsManifest.regions[urlRegion]) {
- // URL parameter takes highest priority (e.g., ?region=ohio)
- firstRegionId = urlRegion;
- console.log(` Loading region from URL: ${urlRegion}`);
- } else if (regionsManifest.regions['california']) {
- // Default to California if available
- firstRegionId = 'california';
- console.log(` Loading default region: california`);
- } else if (lastRegion && regionsManifest.regions[lastRegion]) {
- // Remember last viewed region from localStorage
- firstRegionId = lastRegion;
- console.log(` Loading last viewed region: ${lastRegion}`);
- } else {
- // Fallback to first available region
- firstRegionId = Object.keys(regionsManifest.regions)[0];
- console.log(` Loading first available region: ${firstRegionId}`);
- }
-
- if (inputEl) {
- inputEl.value = regionIdToName[firstRegionId] || firstRegionId;
- }
- currentRegionId = firstRegionId;
- updateRegionInfo(firstRegionId);
-
- // NOTE: Select2 initialization happens in setupControls(), not here
- return firstRegionId;
-}
-
-function resolveRegionIdFromInput(inputValue) {
- if (!inputValue) return null;
- const trimmed = inputValue.trim();
- // Exact id match
- if (regionsManifest && regionsManifest.regions && regionsManifest.regions[trimmed]) {
- return trimmed;
- }
- // Exact name match (case-insensitive)
- const byName = regionNameToId[trimmed.toLowerCase()];
- if (byName) return byName;
- return null;
-}
-
-function updateRegionInfo(regionId) {
- const currentRegionEl = document.getElementById('currentRegion');
- const regionInfoEl = document.getElementById('regionInfo');
-
- if (regionId === 'default' || !regionsManifest || !regionsManifest.regions[regionId]) {
- if (currentRegionEl) currentRegionEl.textContent = 'Default Region';
- if (regionInfoEl) regionInfoEl.textContent = 'No region data available';
- return;
- }
-
- const regionInfo = regionsManifest.regions[regionId];
- if (currentRegionEl) currentRegionEl.textContent = regionInfo.name;
- if (regionInfoEl) regionInfoEl.textContent = regionInfo.description;
-}
-
-async function loadRegion(regionId) {
- console.log(`Loading region: ${regionId}`);
- showLoading(`Loading ${regionsManifest?.regions[regionId]?.name || regionId}...`);
-
- try {
- let dataUrl;
- if (regionId === 'default') {
- dataUrl = 'generated/elevation_data.json';
- } else {
- // Use the file path from manifest (handles version suffixes like _srtm_30m_v2)
- const filename = regionsManifest?.regions[regionId]?.file || `${regionId}.json`;
- dataUrl = `generated/regions/${filename}`;
- }
-
- // Display the full file path in the UI
- const regionInfoEl = document.getElementById('regionInfo');
- if (regionInfoEl) {
- const regionName = regionsManifest?.regions[regionId]?.name || regionId;
- regionInfoEl.innerHTML = `
- ${regionName}<br>
- <span style="font-size: 11px; color:#888; font-family: monospace;">${dataUrl}</span>
- `;
- }
-
- rawElevationData = await loadElevationData(dataUrl);
- borderData = await loadBorderData(dataUrl);
- currentRegionId = regionId;
- updateRegionInfo(regionId);
-
- // Display the full file path in the UI (after updateRegionInfo overwrites it)
- if (regionInfoEl) {
- const regionName = regionsManifest?.regions[regionId]?.name || regionId;
- regionInfoEl.innerHTML = `
- ${regionName}<br>
- <span style="font-size: 11px; color:#888; font-family: monospace;">${dataUrl}</span>
- `;
- }
-
- // Calculate true scale for this data
- const scale = calculateRealWorldScale();
- trueScaleValue = 1.0 / scale.metersPerPixelX;
- console.log(`True scale for this region: ${trueScaleValue.toFixed(6)}x`);
-
- // Save to localStorage so we remember this region next time
- localStorage.setItem('lastViewedRegion', regionId);
-
- // Update URL parameter so the link is shareable
- updateURLParameter('region', regionId);
-
- // Update native input to show the loaded region without triggering load
- const regionInput = document.getElementById('regionSelect');
- if (regionInput) {
- suppressRegionChange = true;
- regionInput.value = regionIdToName[regionId] || regionId;
- suppressRegionChange = false;
- }
-
- // Clear edge markers so they get recreated for new region
- edgeMarkers.forEach(marker => scene.remove(marker));
- edgeMarkers = [];
-
- // Before first build for this region, auto-increase bucket size to target count
- // (respects larger values from URL/user)
- autoAdjustBucketSize();
- // Reprocess and recreate terrain
- rebucketData();
- recreateTerrain();
- // Ensure color scheme is applied immediately on new region load
- if (!params.colorScheme) params.colorScheme = 'terrain';
- updateColors();
- recreateBorders();
- updateStats();
-
- // Sync UI controls with current params
- syncUIControls();
-
- // Reset camera for new terrain size
- resetCamera();
-
- // Automatically reframe view (equivalent to F key) if camera scheme supports it
- if (activeScheme && activeScheme.reframeView) {
- activeScheme.reframeView();
- }
-
- hideLoading();
-  console.log(`Loaded ${regionId}`);
-  try { logSignificant(`Region loaded: ${regionId}`); } catch (_) {}
- } catch (error) {
- console.error(`Failed to load region ${regionId}:`, error);
-  try { logSignificant(`Region load failed: ${regionId}`); } catch (_) {}
- alert(`Failed to load region: ${error.message}`);
- hideLoading();
-
- // On error, revert input to previous region name
- const regionInput = document.getElementById('regionSelect');
- if (regionInput) {
- regionInput.value = regionIdToName[currentRegionId] || currentRegionId || '';
- }
- }
-}
-
-function showLoading(message = 'Loading elevation data...') {
- const loadingDiv = document.getElementById('loading');
- loadingDiv.innerHTML = `
- <div style="text-align: center;">
- ${message}
- <div class="spinner"></div>
- <div id="progress-container" style="margin-top: 15px; width: 300px;">
- <div id="progress-bar-bg" style="width: 100%; height: 20px; background: rgba(255,255,255,0.1); border-radius: 10px; overflow: hidden;">
- <div id="progress-bar-fill" style="width: 0%; height: 100%; background: linear-gradient(90deg,#4488cc,#5599dd); transition: width 0.3s ease;"></div>
- </div>
- <div id="progress-text" style="margin-top: 8px; font-size: 13px; color:#aaa;">Initializing...</div>
- </div>
- </div>
- `;
- loadingDiv.style.display = 'flex';
-}
-
-function updateLoadingProgress(percent, loaded, total) {
- const progressFill = document.getElementById('progress-bar-fill');
- const progressText = document.getElementById('progress-text');
-
- if (!progressFill || !progressText) return;
-
- progressFill.style.width = `${Math.min(100, percent)}%`;
- progressText.textContent = `${percent}% (${formatFileSize(loaded)} / ${formatFileSize(total)})`;
-}
-
-function formatFileSize(bytes) {
- if (bytes < 1024) {
- return `${bytes} B`;
- } else if (bytes < 1024* 1024) {
- return `${(bytes / 1024).toFixed(1)} KB`;
- } else {
- return `${(bytes / (1024* 1024)).toFixed(2)} MB`;
- }
-}
-
-function hideLoading() {
- document.getElementById('loading').style.display = 'none';
-=======
 // Data caching toggle: when true (default), do NOT add cache-busting params
 // Enable dev busting with URL: ?useCache=0 (or useCache=false)
 const USE_CACHE = (() => {
@@ -1847,87 +1027,10 @@
 // Data formatting utilities now in js/format-utils.js
 function formatFileSize(bytes) {
     return window.FormatUtils.formatFileSize(bytes);
->>>>>>> 461d52de
 }
 
 // Sync UI controls with current params
 function syncUIControls() {
-<<<<<<< HEAD
- // Bucket size - sync compact scale and numeric value (elements may differ)
- try { updateResolutionScaleUI(params.bucketSize); } catch (_) {}
- const valEl = document.getElementById('bucketSizeValue');
- if (valEl) valEl.textContent = `${params.bucketSize}\u00D7`;
- const legacySlider = document.getElementById('bucketSize');
- if (legacySlider) legacySlider.value = params.bucketSize;
- const legacyInput = document.getElementById('bucketSizeInput');
- if (legacyInput) legacyInput.value = params.bucketSize;
-	
-	// Tile gap UI removed; keep param but skip DOM sync
-	const tileGapEl = document.getElementById('tileGap');
-	const tileGapInputEl = document.getElementById('tileGapInput');
-	if (tileGapEl) tileGapEl.value = params.tileGap;
-	if (tileGapInputEl) tileGapInputEl.value = params.tileGap;
-	
-	// Vertical exaggeration - sync both slider and input (convert to multiplier for display)
-	const multiplier = internalToMultiplier(params.verticalExaggeration);
-	document.getElementById('vertExag').value = multiplier;
-	document.getElementById('vertExagInput').value = multiplier;
-	
-	// Render mode
-	document.getElementById('renderMode').value = params.renderMode;
-	
-	// Aggregation method (element may not be present)
-	const aggregationEl = document.getElementById('aggregation');
-	if (aggregationEl) {
-		aggregationEl.value = params.aggregation;
-	}
-	
-	// Color scheme (native select with jQuery helper)
-	const $colorScheme = $('#colorScheme');
-	$colorScheme.val(params.colorScheme);
-	
-	// Flat lighting toggle (if present)
-	const flatChk = document.getElementById('flatLightingEnabled');
-	if (flatChk) flatChk.checked = !!params.flatLightingEnabled;
-	
-	// Apply visual settings to scene objects
-	if (gridHelper) {
-		gridHelper.visible = params.showGrid;
-	}
-	if (borderMeshes && borderMeshes.length > 0) {
-		borderMeshes.forEach(mesh => mesh.visible = params.showBorders);
-	}
-	if (controls) {
-		controls.autoRotate = params.autoRotate;
-	}
-
-	// Shading controls removed from UI
-}
-
-const COLOR_SCHEME_DESCRIPTIONS = {
- 'terrain': 'Natural earthy palette: lowlands to high peaks (balanced visibility).',
- 'test': 'High-contrast ramp to accentuate small elevation changes.',
- 'auto-stretch': 'Dynamic percentile stretch (2–98%) for maximum contrast on this map.',
- 'slope': 'Colors by slope steepness (degrees): blue=flat, red=steep.',
- 'aspect': 'Hue encodes slope direction (0–360°).',
- 'elevation': 'Classic blue→red by relative elevation.',
- 'grayscale': 'Simple lightness by elevation.',
- 'rainbow': 'Multi-hue (use cautiously).',
- 'earth': 'Earth tones for subdued presentation.',
- 'heatmap': 'Dark to hot colors by elevation.',
- 'terrain-muted': 'Softer natural palette for overlays and labels.',
- 'relief-emphasis': 'Color ramp tuned to emphasize relief with gentle chroma.',
- 'diverging-elevation': 'Diverges around mid-elevation to reveal relative high/low areas.',
- 'hypsometric': 'Perceptual hypsometric tint for terrain form.',
- 'hypsometric-natural': 'Hypsometric with naturalistic greens→tans→browns→snow for peaks.'
-};
-
-function updateColorSchemeDescription() {
- const el = document.getElementById('colorSchemeDescription');
- if (!el) return;
- const key = params.colorScheme || 'terrain';
- el.textContent = COLOR_SCHEME_DESCRIPTIONS[key] || '';
-=======
     // Bucket size - sync compact scale and numeric value (elements may differ)
     try { updateResolutionScaleUI(params.bucketSize); } catch (_) { }
     const valEl = document.getElementById('bucketSizeValue');
@@ -1975,35 +1078,10 @@
     }
 
     // Shading: Always Natural (Lambert) - no controls needed
->>>>>>> 461d52de
 }
 
 // Compute percentile-based auto stretch bounds from current bucketed elevation
 function computeAutoStretchStats() {
-<<<<<<< HEAD
- if (!processedData || !processedData.elevation) return;
- if (!params.autoStretchEnabled) { if (processedData.stats) { delete processedData.stats.autoLow; delete processedData.stats.autoHigh; } return; }
- const lowPct = Math.max(0, Math.min(100, params.autoStretchLowPct || 2));
- const highPct = Math.max(0, Math.min(100, params.autoStretchHighPct || 98));
- const values = [];
- const elev = processedData.elevation;
- for (let i = 0; i < elev.length; i++) {
- const row = elev[i];
- for (let j = 0; j < row.length; j++) {
- const v = row[j];
- if (v !== null && v !== undefined && isFinite(v)) values.push(v);
- }
- }
- if (!processedData.stats) processedData.stats = {};
- if (values.length < 10) { delete processedData.stats.autoLow; delete processedData.stats.autoHigh; return; }
- values.sort((a,b) => a-b);
- const p = (q) => {
- const idx = Math.max(0, Math.min(values.length - 1, Math.round((q/100)* (values.length - 1))));
- return values[idx];
- };
- processedData.stats.autoLow = p(lowPct);
- processedData.stats.autoHigh = p(highPct);
-=======
     if (!processedData || !processedData.elevation) return;
     if (!params.autoStretchEnabled) { if (processedData.stats) { delete processedData.stats.autoLow; delete processedData.stats.autoHigh; } return; }
     const lowPct = Math.max(0, Math.min(100, params.autoStretchLowPct || 2));
@@ -2026,343 +1104,10 @@
     };
     processedData.stats.autoLow = p(lowPct);
     processedData.stats.autoHigh = p(highPct);
->>>>>>> 461d52de
 }
 
 // CLIENT-SIDE BUCKETING ALGORITHMS
 function rebucketData() {
-<<<<<<< HEAD
- const startTime = performance.now();
- console.log(`Bucketing with multiplier ${params.bucketSize}x, method: ${params.aggregation}`);
-
- const { width, height, elevation, bounds } = rawElevationData;
-
- // Calculate real-world scale
- const scale = calculateRealWorldScale();
-
- // CORRECT APPROACH: Bucket size MUST be an integer multiple of pixel spacing
- // This ensures buckets align perfectly with the data grid
- const bucketSize = params.bucketSize; // Integer multiple (1, 2, 3, 4, ...)
-
- // Calculate bucketed dimensions (simple integer division)
- const bucketedWidth = Math.floor(width / bucketSize);
- const bucketedHeight = Math.floor(height / bucketSize);
-
- // Bucket physical size = pixel spacing x multiplier
- const bucketSizeMetersX = scale.metersPerPixelX* bucketSize;
- const bucketSizeMetersY = scale.metersPerPixelY* bucketSize;
-
- // Pre-allocate array for better performance
- const bucketedElevation = new Array(bucketedHeight);
-
- // Pixels per bucket (always an integer now)
- const pxPerBucketX = bucketSize;
- const pxPerBucketY = bucketSize;
-
- // Pre-allocate buffer for collecting values
- const maxBucketPixels = Math.ceil(pxPerBucketX* pxPerBucketY* 1.5); // 1.5x safety margin
- const buffer = new Float32Array(maxBucketPixels);
-
- for (let by = 0; by < bucketedHeight; by++) {
- const row = new Array(bucketedWidth);
-
- for (let bx = 0; bx < bucketedWidth; bx++) {
- // Calculate pixel range for this bucket (now always integer aligned)
- const pixelX0 = bx* bucketSize;
- const pixelX1 = (bx + 1)* bucketSize;
- const pixelY0 = by* bucketSize;
- const pixelY1 = (by + 1)* bucketSize;
-
- // Collect all values in this bucket (bucketSize x bucketSize pixels)
- let count = 0;
- for (let py = pixelY0; py < pixelY1 && py < height; py++) {
- for (let px = pixelX0; px < pixelX1 && px < width; px++) {
- const val = elevation[py] && elevation[py][px];
- if (val !== null && val !== undefined) {
- buffer[count++] = val;
- }
- }
- }
-
- // Aggregate based on method
- let value = null;
- if (count > 0) {
- switch (params.aggregation) {
- case 'max':
- value = buffer[0];
- for (let i = 1; i < count; i++) {
- if (buffer[i] > value) value = buffer[i];
- }
- break;
- case 'min':
- value = buffer[0];
- for (let i = 1; i < count; i++) {
- if (buffer[i] < value) value = buffer[i];
- }
- break;
- case 'average':
- value = 0;
- for (let i = 0; i < count; i++) {
- value += buffer[i];
- }
- value /= count;
- break;
- case 'median':
- const sortedSlice = Array.from(buffer.slice(0, count)).sort((a, b) => a - b);
- const mid = Math.floor(count / 2);
- value = count % 2 === 0
- ? (sortedSlice[mid - 1] + sortedSlice[mid]) / 2
- : sortedSlice[mid];
- break;
- default:
- console.error(`Unknown aggregation method: ${params.aggregation}`);
- value = buffer[0]; // Fallback to first value
- break;
- }
- }
-
- row[bx] = value;
- }
- bucketedElevation[by] = row;
- }
-
- processedData = {
- width: bucketedWidth,
- height: bucketedHeight,
- elevation: bucketedElevation,
- stats: rawElevationData.stats,
- bucketSizeMetersX: bucketSizeMetersX, // Actual size to tile perfectly
- bucketSizeMetersY: bucketSizeMetersY
- };
-
- computeDerivedGrids();
- computeAutoStretchStats();
-
- const duration = (performance.now() - startTime).toFixed(2);
- const reduction = (100* (1 - (bucketedWidth* bucketedHeight) / (width* height))).toFixed(1);
- console.log(`Bucketed to ${bucketedWidth}x${bucketedHeight} (${reduction}% reduction) in ${duration}ms`);
-}
-
-function createEdgeMarkers() {
- // Remove old markers
- edgeMarkers.forEach(marker => scene.remove(marker));
- edgeMarkers = [];
-
- if (!rawElevationData || !processedData) return;
-
- const gridWidth = processedData.width;
- const gridHeight = processedData.height;
-
- // Position markers at ground level (y=0) so they sit on the terrain surface
- // They stay at this fixed height regardless of vertical exaggeration changes
- const markerHeight = 0;
-
- // Calculate actual coordinate extents based on render mode
- let xExtent, zExtent, avgSize;
- if (params.renderMode === 'bars') {
- // Bars use UNIFORM 2D grid - same spacing in X and Z (no aspect ratio)
- const bucketMultiplier = params.bucketSize;
- xExtent = (gridWidth - 1)* bucketMultiplier / 2;
- zExtent = (gridHeight - 1)* bucketMultiplier / 2; // NO aspect ratio scaling!
- avgSize = (xExtent + zExtent);
- } else if (params.renderMode === 'points') {
- // Points use uniform grid positioning
- const bucketSize = 1;
- xExtent = (gridWidth - 1)* bucketSize / 2;
- zExtent = (gridHeight - 1)* bucketSize / 2;
- avgSize = (xExtent + zExtent);
- } else {
- // Surface uses uniform grid positioning (centered PlaneGeometry)
- xExtent = gridWidth / 2;
- zExtent = gridHeight / 2;
- avgSize = (gridWidth + gridHeight) / 2;
- }
-
- // Create text sprites for N, E, S, W at appropriate edges
- const markers = [
- { text: 'N', x: 0, z: -zExtent, color: 0xff4444 }, // North edge
- { text: 'S', x: 0, z: zExtent, color: 0x4488ff }, // South edge
- { text: 'E', x: xExtent, z: 0, color: 0x44ff44 }, // East edge
- { text: 'W', x: -xExtent, z: 0, color: 0xffff44 } // West edge
- ];
-
- markers.forEach(markerData => {
- const sprite = createTextSprite(markerData.text, markerData.color);
- sprite.position.set(markerData.x, markerHeight, markerData.z);
-
- // Scale based on terrain size
- const baseScale = avgSize* 0.06; // 6% of average dimension (tripled from original 2%)
- sprite.scale.set(baseScale, baseScale, baseScale);
-
- scene.add(sprite);
- edgeMarkers.push(sprite);
- });
-
- // Removed verbose edge marker creation log
-}
-
-function createTextSprite(text, color) {
- const canvas = document.createElement('canvas');
- const context = canvas.getContext('2d');
- canvas.width = 256;
- canvas.height = 256;
-
- // Draw background circle
- context.fillStyle = 'rgba(0, 0, 0, 0.8)';
- context.beginPath();
- context.arc(128, 128, 100, 0, 2* Math.PI);
- context.fill();
-
- // Draw border
- context.strokeStyle = `#${color.toString(16).padStart(6, '0')}`;
- context.lineWidth = 8;
- context.beginPath();
- context.arc(128, 128, 100, 0, 2* Math.PI);
- context.stroke();
-
- // Draw text
- context.font = 'Bold 140px Arial';
- context.fillStyle = `#${color.toString(16).padStart(6, '0')}`;
- context.textAlign = 'center';
- context.textBaseline = 'middle';
- context.fillText(text, 128, 128);
-
- const texture = new THREE.CanvasTexture(canvas);
- const spriteMaterial = new THREE.SpriteMaterial({
- map: texture,
- transparent: true,
- depthTest: false, // Always visible
- depthWrite: false
- });
- const sprite = new THREE.Sprite(spriteMaterial);
-
- return sprite;
-}
-
-function updateEdgeMarkers() {
- if (!rawElevationData || !processedData || edgeMarkers.length === 0) return;
-
- // Markers stay at fixed height - no update needed when vertical exaggeration changes
- // This function is kept for compatibility but doesn't change marker heights
- // The markers are positioned at a fixed height set in createEdgeMarkers()
-}
-
-function setupScene() {
- // Scene
- scene = new THREE.Scene();
- scene.background = new THREE.Color(0x0a0a0a);
- // Fog disabled - colors stay vibrant at all zoom levels
- // scene.fog = new THREE.Fog(0x0a0a0a, 100, 800);
-
- // ============================================================================
- // CRITICAL: CAMERA NEAR/FAR PLANE RATIO - DO NOT MODIFY WITHOUT READING THIS
- // ============================================================================
- // The near/far plane ratio directly affects depth buffer precision.
- //
- // PROBLEM: With extreme ratios (e.g., 0.001 to 50,000,000 = 50 billion:1),
- // the 24-bit depth buffer cannot distinguish between nearby and distant geometry
- // at oblique viewing angles. This causes DISTANT GEOMETRY TO BLEED THROUGH
- // NEARBY GEOMETRY, creating jagged artifacts that vary with camera angle.
- //
- // SYMPTOMS:
- // - Jagged "bleeding" of distant bars through nearby bars
- // - Artifacts appear/disappear as camera rotates
- // - Worse at oblique/grazing angles, better at perpendicular views
- // - Persists even with tile gaps between geometry
- //
- // SOLUTION: Keep near/far ratio reasonable. Current values:
- // Near: 1 meter (close enough for detail)
- // Far: 100,000 meters = 100km (enough for large terrains)
- // Ratio: 100,000:1 (good depth precision)
- //
- // NEVER use values like:
- // - near < 0.1 (too close, wastes precision on unused range)
- // - far > 1,000,000 (too far, spreads precision too thin)
- // - ratio > 1,000,000:1 (depth buffer will fail)
- //
- // If you need larger view distances, implement a logarithmic depth buffer
- // or frustum-based dynamic near/far adjustment. DO NOT just increase far plane.
- // ============================================================================
- const aspect = window.innerWidth / window.innerHeight;
- camera = new THREE.PerspectiveCamera(60, aspect, 1, 100000); // 1m to 100km
- camera.position.set(50, 50, 80); // Will be reset after data loads
-
- // SAFETY CHECK: Validate near/far ratio to prevent depth buffer artifacts
- const nearFarRatio = camera.far / camera.near;
- if (nearFarRatio > 1000000) {
- console.error('CRITICAL: Camera near/far ratio is TOO EXTREME!');
- console.error(` Current ratio: ${nearFarRatio.toLocaleString()}:1`);
- console.error(` Near: ${camera.near}, Far: ${camera.far}`);
- console.error(` This WILL cause depth buffer artifacts (geometry bleeding through).`);
- console.error(` See learnings/DEPTH_BUFFER_PRECISION_CRITICAL.md`);
- console.error(` Recommended: Keep ratio under 1,000,000:1`);
- } else {
- // Good near/far ratio; no log needed
- }
-
- // Renderer
- renderer = new THREE.WebGLRenderer({
- antialias: true,
- preserveDrawingBuffer: true,
- alpha: false,
- powerPreference: "high-performance"
- });
-renderer.setSize(window.innerWidth, window.innerHeight);
-renderer.setPixelRatio(Math.min(window.devicePixelRatio, 2));
- document.getElementById('canvas-container').appendChild(renderer.domElement);
-
- // Lights
- const ambientLight = new THREE.AmbientLight(0xffffff, 0.5);
- scene.add(ambientLight);
- window.__ambientLight = ambientLight;
-
- const dirLight1 = new THREE.DirectionalLight(0xffffff, 0.7);
- dirLight1.position.set(100, 200, 100);
- dirLight1.castShadow = false;
- scene.add(dirLight1);
- window.__dirLight1 = dirLight1;
-
- const dirLight2 = new THREE.DirectionalLight(0x6688ff, 0.4);
- dirLight2.position.set(-100, 100, -100);
- scene.add(dirLight2);
- window.__dirLight2 = dirLight2;
-
- // Ensure intensities match current flat/non-flat state
- updateLightingForShading();
-
- // Grid helper
- gridHelper = new THREE.GridHelper(200, 40, 0x555555, 0x222222);
- gridHelper.position.y = -0.1;
- gridHelper.visible = false;
- scene.add(gridHelper);
-
- // Simple orbit target for rotation - no OrbitControls library needed
- controls = {
- target: new THREE.Vector3(0, 0, 0),
- enabled: true,
- autoRotate: false,
- autoRotateSpeed: 2.0,
- update: function() {
- // Auto-rotate if enabled
- if (this.autoRotate && this.enabled) {
- const angle = this.autoRotateSpeed* 0.01;
- const x = camera.position.x;
- const z = camera.position.z;
- camera.position.x = x* Math.cos(angle) - z* Math.sin(angle);
- camera.position.z = x* Math.sin(angle) + z* Math.cos(angle);
- camera.lookAt(this.target);
- }
- }
- };
-
- // Initialize raycaster and ground plane for cursor picking and HUD
- // Ground plane is y=0 (map surface) for stable interactions
- raycaster = new THREE.Raycaster();
- groundPlane = new THREE.Plane(new THREE.Vector3(0, 1, 0), 0);
-
- // Apply current shading parameters
- try { updateLightingForShading(); } catch (_) {}
-=======
     const startTime = performance.now();
     const stack = new Error().stack;
     const caller = stack.split('\n')[2]?.trim() || 'unknown';
@@ -2709,7 +1454,6 @@
 
     // Initialize Natural (Lambert) lighting
     try { updateLightingForShading(); } catch (_) { }
->>>>>>> 461d52de
 }
 
 // (Removed Select2 formatters; using native datalist)
@@ -2722,856 +1466,6 @@
 let regionOptions = []; // [{id, name}]
 
 function setupControls() {
-<<<<<<< HEAD
- if (controlsInitialized) {
- console.warn('[WARN] setupControls() called multiple times - skipping to prevent memory leak');
- return;
- }
-
- // Custom dropdown for region input
- const regionInput = document.getElementById('regionSelect');
- const dropdown = document.getElementById('regionDropdown');
- let highlightedIndex = -1;
- let filteredOptions = [];
-
- function renderDropdown(items) {
- if (!dropdown) return;
- dropdown.innerHTML = '';
- items.forEach((opt, idx) => {
- // Render a non-selectable divider
- if (opt.id === '__divider__') {
- const div = document.createElement('div');
- div.setAttribute('data-divider', 'true');
- div.style.margin = '6px 0';
- div.style.borderTop = '1px solid rgba(85,136,204,0.35)';
- div.style.opacity = '0.8';
- dropdown.appendChild(div);
- return;
- }
- const row = document.createElement('div');
- row.textContent = opt.name;
- row.setAttribute('data-id', opt.id);
- row.style.padding = '8px 10px';
- row.style.cursor = 'pointer';
- row.style.fontSize = '12px';
- row.style.borderBottom = '1px solid rgba(85,136,204,0.12)';
- row.addEventListener('mouseenter', () => setHighlight(idx));
- row.addEventListener('mouseleave', () => setHighlight(-1));
- row.addEventListener('mousedown', (e) => {
- e.preventDefault();
- commitSelection(opt);
- });
- dropdown.appendChild(row);
- });
- updateHighlight();
- }
-
- function openDropdown() {
- if (!dropdown) return;
- filteredOptions = regionOptions.slice();
- highlightedIndex = -1;
- renderDropdown(filteredOptions);
- dropdown.style.display = 'block';
- }
-
- function closeDropdown() {
- if (!dropdown) return;
- dropdown.style.display = 'none';
- highlightedIndex = -1;
- }
-
- function setHighlight(idx) {
- highlightedIndex = idx;
- updateHighlight();
- }
-
- function updateHighlight() {
- if (!dropdown) return;
- const children = dropdown.children;
- for (let i = 0; i < children.length; i++) {
- const el = children[i];
- // Skip styling dividers
- if (el.getAttribute('data-divider') === 'true') {
- el.style.background = 'transparent';
- el.style.color = '#fff';
- continue;
- }
- if (i === highlightedIndex) {
- el.style.background = 'rgba(85,136,204,0.3)';
- el.style.color = '#fff'; // White text on hover
- } else {
- el.style.background = 'transparent';
- el.style.color = '#fff';
- }
- }
- }
-
- function filterOptions(query) {
- const q = (query || '').trim().toLowerCase();
- if (!q) return regionOptions.slice();
- return regionOptions.filter(o => o.id !== '__divider__' && o.name.toLowerCase().includes(q));
- }
-
- function commitSelection(opt) {
- if (!regionInput || !opt || opt.id === '__divider__') return;
- regionInput.value = opt.name;
- closeDropdown();
- if (opt.id && opt.id !== currentRegionId) {
- loadRegion(opt.id);
- }
- }
-
- if (regionInput && dropdown) {
- regionInput.addEventListener('focus', () => {
- openDropdown();
- });
- regionInput.addEventListener('click', () => {
- openDropdown();
- });
- regionInput.addEventListener('input', () => {
- filteredOptions = filterOptions(regionInput.value);
- highlightedIndex = filteredOptions.length ? 0 : -1;
- renderDropdown(filteredOptions);
- });
- regionInput.addEventListener('keydown', (e) => {
- if (dropdown.style.display !== 'block') openDropdown();
- if (e.key === 'ArrowDown') {
- e.preventDefault();
- if (filteredOptions.length) {
- highlightedIndex = Math.min(filteredOptions.length - 1, highlightedIndex + 1);
- updateHighlight();
- }
- } else if (e.key === 'ArrowUp') {
- e.preventDefault();
- if (filteredOptions.length) {
- highlightedIndex = Math.max(0, highlightedIndex - 1);
- updateHighlight();
- }
- } else if (e.key === 'Enter') {
- e.preventDefault();
- if (highlightedIndex >= 0 && highlightedIndex < filteredOptions.length) {
- commitSelection(filteredOptions[highlightedIndex]);
- } else {
- const id = resolveRegionIdFromInput(regionInput.value);
- if (id) commitSelection({ id, name: regionIdToName[id] || regionInput.value });
- }
- } else if (e.key === 'Escape') {
- e.preventDefault();
- closeDropdown();
- regionInput.blur();
- }
- });
- document.addEventListener('click', (e) => {
- if (!regionInput.contains(e.target) && !dropdown.contains(e.target)) {
- closeDropdown();
- // Snap back to current shown region if text doesn't match a known name
- const id = resolveRegionIdFromInput(regionInput.value);
- if (!id) regionInput.value = regionIdToName[currentRegionId] || currentRegionId || '';
- }
- });
- }
-
- // Color scheme uses native select; no Select2 initialization
-
- // Update bucket size range label
- function updateBucketSizeLabel(value) {
- const label = document.getElementById('bucketSizeRangeLabel');
- if (value === 1) {
- label.textContent = 'Full resolution (1 pixel = 1 bar)';
- } else if (value <= 5) {
- label.textContent = `Low reduction (${value}x${value} pixels per bar)`;
- } else if (value <= 15) {
- label.textContent = `Medium reduction (${value}x${value} pixels per bar)`;
- } else if (value <= 30) {
- label.textContent = `High reduction (${value}x${value} pixels per bar)`;
- } else {
- label.textContent = `Very high reduction (${value}x${value} pixels per bar)`;
- }
- }
-
- // Initialize compact resolution scale control
- try { initResolutionScale(); } catch (_) {}
-
- // Tile gap - instant via shader uniform in bars mode; recreate only if not bars
- const updateTileGapUniform = () => {
- if (params.renderMode !== 'bars' || !terrainMesh || !terrainMesh.material) return;
- const u = terrainMesh.material.userData && terrainMesh.material.userData.uTileScaleUniform;
- if (!u) return;
- const gapMultiplier = 1 - (params.tileGap / 100);
- const bucketMultiplier = params.bucketSize;
- const newTileSize = gapMultiplier* bucketMultiplier;
- const base = (lastBarsTileSize && lastBarsTileSize > 0) ? lastBarsTileSize : newTileSize;
- u.value = newTileSize / base;
- };
- const scheduleTileGapUpdate = () => {
- if (pendingTileGapRaf !== null) cancelAnimationFrame(pendingTileGapRaf);
- pendingTileGapRaf = requestAnimationFrame(() => {
- pendingTileGapRaf = null;
- updateTileGapUniform();
- });
- };
-
- // Tile gap UI removed; add listeners only if elements exist
- const tileGapSliderEl = document.getElementById('tileGap');
- const tileGapNumberEl = document.getElementById('tileGapInput');
- if (tileGapSliderEl) {
- tileGapSliderEl.addEventListener('input', (e) => {
- params.tileGap = parseInt(e.target.value);
- if (tileGapNumberEl) tileGapNumberEl.value = params.tileGap;
- if (params.renderMode === 'bars') {
- scheduleTileGapUpdate();
- } else {
- recreateTerrain();
- }
- updateURLParameter('tileGap', params.tileGap);
- });
- }
- if (tileGapNumberEl) {
- tileGapNumberEl.addEventListener('change', (e) => {
- let value = parseInt(e.target.value);
- value = Math.max(0, Math.min(99, value));
- params.tileGap = value;
- if (tileGapSliderEl) tileGapSliderEl.value = value;
- tileGapNumberEl.value = value;
- if (params.renderMode === 'bars') {
- updateTileGapUniform();
- } else {
- recreateTerrain();
- }
- updateURLParameter('tileGap', params.tileGap);
- });
- }
-
- // Aggregation method (only if UI exists)
- const aggregationSelect = document.getElementById('aggregation');
- if (aggregationSelect) {
- aggregationSelect.addEventListener('change', (e) => {
- console.log(` Aggregation: ${params.aggregation} -> ${e.target.value}`);
- params.aggregation = e.target.value;
- // Clear edge markers so they get recreated at new positions
- edgeMarkers.forEach(marker => scene.remove(marker));
- edgeMarkers = [];
- rebucketData();
- recreateTerrain();
- // Remove focus from dropdown so keyboard navigation works
- e.target.blur();
- updateURLParameter('aggregation', params.aggregation);
- });
- }
-
- // Render mode
- document.getElementById('renderMode').addEventListener('change', (e) => {
- let nextMode = e.target.value;
- if (nextMode === 'wireframe') {
- // Wireframe disabled: fallback to surface
- nextMode = 'surface';
- e.target.value = 'surface';
- }
- params.renderMode = nextMode;
- // Clear edge markers so they get recreated at new positions for new render mode
- edgeMarkers.forEach(marker => scene.remove(marker));
- edgeMarkers = [];
- recreateTerrain();
- // Remove focus from dropdown so keyboard navigation works
- e.target.blur();
- updateURLParameter('renderMode', params.renderMode);
- });
-
- // Vertical exaggeration - immediate updates while dragging
-
- // Sync slider -> input (update immediately)
- const debouncedNormalsRecompute = debounce(() => {
- if (terrainMesh && terrainMesh.geometry && params.renderMode === 'surface') {
- terrainMesh.geometry.computeVertexNormals();
- updateEdgeMarkers();
- }
- }, 80);
-
- const scheduleVertExagUpdate = () => {
- if (pendingVertExagRaf !== null) cancelAnimationFrame(pendingVertExagRaf);
- pendingVertExagRaf = requestAnimationFrame(() => {
- pendingVertExagRaf = null;
- updateTerrainHeight();
- });
- };
-
- document.getElementById('vertExag').addEventListener('input', (e) => {
- const multiplier = parseFloat(e.target.value);
- params.verticalExaggeration = multiplierToInternal(multiplier);
- document.getElementById('vertExagInput').value = multiplier;
-
- // Update button states
- updateVertExagButtons(params.verticalExaggeration);
-
- // Coalesce rapid updates to once-per-frame
- scheduleVertExagUpdate();
- // Defer expensive normals compute while dragging (surface)
- debouncedNormalsRecompute();
- });
- // Finalize on slider change (compute normals once promptly)
- document.getElementById('vertExag').addEventListener('change', (e) => {
- if (terrainMesh && terrainMesh.geometry && params.renderMode === 'surface') {
- terrainMesh.geometry.computeVertexNormals();
- updateEdgeMarkers();
- } else if (params.renderMode === 'bars' || params.renderMode === 'points') {
- // No recreate needed for exaggeration changes; shader/point updates already applied
- }
- // Persist user-facing multiplier
- updateURLParameter('exag', internalToMultiplier(params.verticalExaggeration));
- });
-
- // Sync input -> slider
- document.getElementById('vertExagInput').addEventListener('change', (e) => {
- let multiplier = parseFloat(e.target.value);
- // Clamp to valid range (1 to 100)
- multiplier = Math.max(1, Math.min(100, multiplier));
- params.verticalExaggeration = multiplierToInternal(multiplier);
- document.getElementById('vertExag').value = multiplier;
- document.getElementById('vertExagInput').value = multiplier;
-
- // Update button states
- updateVertExagButtons(params.verticalExaggeration);
-
- scheduleVertExagUpdate();
- if (terrainMesh && terrainMesh.geometry && params.renderMode === 'surface') {
- terrainMesh.geometry.computeVertexNormals();
- updateEdgeMarkers();
- }
- updateURLParameter('exag', multiplier);
- });
-
- // Color scheme
- $('#colorScheme').on('change', function(e) {
- params.colorScheme = $(this).val();
- if (params.colorScheme === 'auto-stretch') {
- computeAutoStretchStats();
- }
- updateColors();
- updateURLParameter('colorScheme', params.colorScheme);
- updateColorSchemeDescription();
-});
-
- // Color scheme quick jump buttons (move by 1 option)
- const csSelect = document.getElementById('colorScheme');
- const csUpBtn = document.getElementById('colorSchemeUp');
- const csDownBtn = document.getElementById('colorSchemeDown');
- const jumpBy = 1;
- if (csSelect && csUpBtn && csDownBtn) {
-   const jumpToIndex = (delta) => {
-     const total = csSelect.options.length;
-     let idx = csSelect.selectedIndex;
-     if (idx < 0) idx = 0;
-     let next = idx + delta;
-     if (next < 0) next = 0;
-     if (next >= total) next = total - 1;
-     if (next !== idx) {
-       csSelect.selectedIndex = next;
-       $('#colorScheme').trigger('change');
-     }
-   };
-   csUpBtn.addEventListener('click', () => jumpToIndex(-jumpBy));
-   csDownBtn.addEventListener('click', () => jumpToIndex(+jumpBy));
- }
-
-// Flat lighting
- const flatToggle = document.getElementById('flatLightingEnabled');
- if (flatToggle) {
- flatToggle.addEventListener('change', (e) => {
- params.flatLightingEnabled = !!e.target.checked;
- updateLightingForShading();
- recreateTerrain();
- updateURLParameter('flat', params.flatLightingEnabled ? '1' : '0');
- });
- }
-
- // Initialize vertical exaggeration button states (highlight default active button)
- updateVertExagButtons(params.verticalExaggeration);
-
- // Mark controls as initialized to prevent duplicate setup
- controlsInitialized = true;
- console.log('Controls initialized successfully');
-}
-
-// ===== RESOLUTION LOADING OVERLAY =====
-function showResolutionLoading() {
- const overlay = document.getElementById('resolution-loading-overlay');
- if (overlay) {
- overlay.classList.add('active');
- }
-}
-
-function hideResolutionLoading() {
- const overlay = document.getElementById('resolution-loading-overlay');
- if (overlay) {
- overlay.classList.remove('active');
- }
-}
-
-// ===== COMPACT RESOLUTION SCALE (logarithmic mapping) =====
-function bucketSizeToPercent(size) {
- const clamped = Math.max(1, Math.min(500, parseInt(size)));
- const maxLog = Math.log(500);
- const valLog = Math.log(clamped);
- return (valLog / maxLog)* 100; // 1..500 -> 0..100% in log domain
-}
-
-function percentToBucketSize(percent) {
- const p = Math.max(0, Math.min(100, percent));
- const maxLog = Math.log(500);
- const logVal = (p / 100)* maxLog;
- const size = Math.round(Math.exp(logVal));
- return Math.max(1, Math.min(500, size));
-}
-
-function updateResolutionScaleUI(size) {
- const track = document.querySelector('#resolution-scale .resolution-scale-track');
- const handle = document.getElementById('resolutionScaleHandle');
- const fill = document.getElementById('resolutionScaleFill');
- const tag = document.getElementById('resolutionScaleTag');
- if (!track || !handle || !fill) return;
- const pct = bucketSizeToPercent(size);
- const rect = track.getBoundingClientRect();
- const x = (pct / 100)* rect.width;
- handle.style.left = `${x}px`;
- fill.style.width = `${Math.max(0, Math.min(100, (x / rect.width)* 100))}%`;
- if (tag) { tag.style.left = `${x}px`; tag.textContent = `${size}\u00D7`; }
-}
-
-function initResolutionScale() {
- const container = document.getElementById('resolution-scale');
- const track = container && container.querySelector('.resolution-scale-track');
-    const maxBtn = document.getElementById('resolutionMaxLabel');
- if (!container || !track) return;
-
-    let isDragging = false;
-    let lastSetSize = params.bucketSize;
-    let startX = 0;
-    let dragMoved = false;
-
- // Build ticks with common meaningful steps
- const ticks = [1, 2, 5, 10, 20, 50, 100, 200, 500];
- const ticksEl = document.getElementById('resolutionScaleTicks');
- if (ticksEl) {
- ticksEl.innerHTML = '';
- const trackRect = track.getBoundingClientRect();
- const width = trackRect.width > 0 ? trackRect.width : 200; // fallback before layout
- ticks.forEach((t) => {
- const p = bucketSizeToPercent(t);
- const tick = document.createElement('div');
- tick.className = 'resolution-scale-tick';
- tick.style.left = `${p}%`;
- tick.innerHTML = `<div class="line"></div><div class="label">${t}\u00D7</div>`;
- ticksEl.appendChild(tick);
- });
- }
-
- const setFromClientX = (clientX, commit) => {
- const rect = track.getBoundingClientRect();
- const clampedX = Math.max(rect.left, Math.min(rect.right, clientX));
- const pct = ((clampedX - rect.left) / rect.width)* 100;
- const size = percentToBucketSize(pct);
- if (size === lastSetSize && !commit) return;
- lastSetSize = size;
- params.bucketSize = size;
- updateResolutionScaleUI(size);
- // Debounced heavy work during drag
- if (!commit) {
- if (pendingBucketTimeout !== null) clearTimeout(pendingBucketTimeout);
- showResolutionLoading();
- pendingBucketTimeout = setTimeout(() => {
- pendingBucketTimeout = null;
- try {
- edgeMarkers.forEach(marker => scene.remove(marker));
- edgeMarkers = [];
- rebucketData();
- recreateTerrain();
- updateURLParameter('bucketSize', params.bucketSize);
- } finally {
- hideResolutionLoading();
- }
- }, 120);
- } else {
- // Commit: immediate rebuild once
- showResolutionLoading();
- if (pendingBucketTimeout !== null) { clearTimeout(pendingBucketTimeout); pendingBucketTimeout = null; }
- setTimeout(() => {
- try {
- edgeMarkers.forEach(marker => scene.remove(marker));
- edgeMarkers = [];
- rebucketData();
- recreateTerrain();
- updateURLParameter('bucketSize', params.bucketSize);
- } finally {
- hideResolutionLoading();
- }
- }, 0);
- }
- };
-
-    const onPointerDown = (e) => {
-        isDragging = true;
-        startX = e.clientX;
-        dragMoved = false;
-        setFromClientX(e.clientX, false);
-        window.addEventListener('pointermove', onPointerMove);
-        window.addEventListener('pointerup', onPointerUp, { once: true });
-    };
-    const onPointerMove = (e) => {
-        if (!isDragging) return;
-        if (Math.abs(e.clientX - startX) > 6) dragMoved = true;
-        setFromClientX(e.clientX, false);
-    };
-    const onPointerUp = (e) => {
-        if (!isDragging) return;
-        isDragging = false;
-        if (!dragMoved) {
-            // Snap to nearest tick on simple click
-            const rect = track.getBoundingClientRect();
-            const clampedX = Math.max(rect.left, Math.min(rect.right, e.clientX));
-            const pct = ((clampedX - rect.left) / rect.width) * 100;
-            const rawSize = percentToBucketSize(pct);
-            const nearest = ticks.reduce((best, t) => Math.abs(t - rawSize) < Math.abs(best - rawSize) ? t : best, ticks[0]);
-            setImmediateToSize(nearest);
-        } else {
-            setFromClientX(e.clientX, true);
-        }
-        window.removeEventListener('pointermove', onPointerMove);
-    };
-
-    // Make the entire container clickable to jump (snap to nearest tick)
-    container.addEventListener('click', (e) => {
-        if (e.target === track || track.contains(e.target)) return; // track click already handled via pointer handlers
-        const rect = track.getBoundingClientRect();
-        const clampedX = Math.max(rect.left, Math.min(rect.right, e.clientX));
-        const pct = ((clampedX - rect.left) / rect.width) * 100;
-        const rawSize = percentToBucketSize(pct);
-        const nearest = ticks.reduce((best, t) => Math.abs(t - rawSize) < Math.abs(best - rawSize) ? t : best, ticks[0]);
-        setImmediateToSize(nearest);
-    });
-
-    track.addEventListener('pointerdown', onPointerDown);
-
-    // Helper: set immediately to a specific size (one rebuild)
-    const setImmediateToSize = (size) => {
-        const clamped = Math.max(1, Math.min(500, Math.round(size)));
-        if (clamped === params.bucketSize) return;
-        params.bucketSize = clamped;
-        updateResolutionScaleUI(clamped);
-        showResolutionLoading();
-        if (pendingBucketTimeout !== null) { clearTimeout(pendingBucketTimeout); pendingBucketTimeout = null; }
-        setTimeout(() => {
-            try {
-                edgeMarkers.forEach(marker => scene.remove(marker));
-                edgeMarkers = [];
-                rebucketData();
-                recreateTerrain();
-                updateURLParameter('bucketSize', params.bucketSize);
-            } finally {
-                hideResolutionLoading();
-            }
-        }, 0);
-    };
-
-    // Sharp button: move to previous smaller tick (single step per click)
-    if (maxBtn) {
-        const doSharpStep = () => {
-            let prev = 1;
-            for (let i = 0; i < ticks.length; i++) {
-                if (ticks[i] >= params.bucketSize) { break; }
-                prev = ticks[i];
-            }
-            setImmediateToSize(prev);
-        };
-        maxBtn.addEventListener('click', (e) => { e.preventDefault(); e.stopPropagation(); doSharpStep(); });
-    }
-
-    // Helper: press-and-hold repeating for buttons
-    const setupHoldRepeat = (el, stepFn) => {
-        if (!el) return;
-        let holdTimeout = null;
-        let holdInterval = null;
-        const clearTimers = () => {
-            if (holdTimeout) { clearTimeout(holdTimeout); holdTimeout = null; }
-            if (holdInterval) { clearInterval(holdInterval); holdInterval = null; }
-        };
-        const start = (ev) => {
-            ev.preventDefault();
-            stepFn();
-            clearTimers();
-            holdTimeout = setTimeout(() => {
-                holdInterval = setInterval(stepFn, 100);
-            }, 350);
-        };
-        const end = () => clearTimers();
-        el.addEventListener('mousedown', start);
-        el.addEventListener('touchstart', start, { passive: false });
-        window.addEventListener('mouseup', end);
-        window.addEventListener('touchend', end);
-        el.addEventListener('mouseleave', end);
-    };
-
-    // Less/Blur button: move to next larger tick (single step per click)
-    const lessBtn = document.getElementById('resolutionLessButton');
-    if (lessBtn) {
-        const doBlurStep = () => {
-            let target = ticks.find(t => t > params.bucketSize) || 500;
-            setImmediateToSize(target);
-        };
-        lessBtn.addEventListener('click', (e) => { e.preventDefault(); e.stopPropagation(); doBlurStep(); });
-    }
-
- // Initial position
- updateResolutionScaleUI(params.bucketSize);
-}
-
-function adjustBucketSize(delta) {
- if (!rawElevationData) {
- console.warn('[WARN] No data loaded, cannot adjust bucket size');
- return;
- }
-
- // Calculate new bucket size with clamping to valid range [1, 500]
- let newSize = params.bucketSize + delta;
- newSize = Math.max(1, Math.min(500, newSize));
-
- // If size didn't actually change (already at limit), don't show loading UI
- if (newSize === params.bucketSize) {
- console.log(`[INFO] Already at ${newSize === 1 ? 'minimum' : 'maximum'} resolution (${newSize}x), no change needed`);
- return;
- }
-
- // Show loading overlay
- showResolutionLoading();
-
- // Cancel any pending drag debounce and rebuild immediately
- if (pendingBucketTimeout !== null) { clearTimeout(pendingBucketTimeout); pendingBucketTimeout = null; }
- setTimeout(() => {
- try {
-
- // Update params and UI
- params.bucketSize = newSize;
- try { updateResolutionScaleUI(newSize); } catch (_) {}
- // tag UI updated via updateResolutionScaleUI
-
- // Clear edge markers so they get recreated at new positions
- edgeMarkers.forEach(marker => scene.remove(marker));
- edgeMarkers = [];
-
- // Rebucket and recreate terrain
- rebucketData();
- recreateTerrain();
- updateStats();
-
- console.log(`Bucket size adjusted by ${delta > 0 ? '+' : ''}${delta} -> ${newSize}x`);
- try { updateURLParameter('bucketSize', newSize); } catch (_) {}
- } finally {
- // Hide loading overlay
- hideResolutionLoading();
- }
- }, 50);
-}
-
-function setMaxResolution() {
- if (!rawElevationData) {
- console.warn('[WARN] No data loaded, cannot set max resolution');
- return;
- }
-
- // If already at max resolution, don't show loading UI
- if (params.bucketSize === 1) {
- console.log('[INFO] Already at maximum resolution (1x), no change needed');
- return;
- }
-
- // Show loading overlay
- showResolutionLoading();
-
- // Use setTimeout to allow UI to update before heavy processing
- setTimeout(() => {
- try {
- // Max resolution = bucket size of 1 (every pixel rendered)
- params.bucketSize = 1;
- try { updateResolutionScaleUI(1); } catch (_) {}
- // tag UI updated via updateResolutionScaleUI
-
- // Clear edge markers so they get recreated at new positions
- edgeMarkers.forEach(marker => scene.remove(marker));
- edgeMarkers = [];
-
- // Rebucket and recreate terrain
- rebucketData();
- recreateTerrain();
- updateStats();
-
- console.log('Resolution set to MAX (bucket size = 1)');
- try { updateURLParameter('bucketSize', 1); } catch (_) {}
- } finally {
- // Hide loading overlay
- hideResolutionLoading();
- }
- }, 50);
-}
-
-function setDefaultResolution() {
- if (!rawElevationData) {
- console.warn('[WARN] No data loaded, cannot set default resolution');
- return;
- }
-
- // Show loading overlay
- showResolutionLoading();
-
- // Use setTimeout to allow UI to update before heavy processing
- setTimeout(() => {
- try {
- // Use the auto-adjust algorithm to find optimal default
- autoAdjustBucketSize();
-
- console.log('Resolution set to DEFAULT (auto-adjusted)');
- } finally {
- // Hide loading overlay
- hideResolutionLoading();
- }
- }, 50);
-}
-
- function autoAdjustBucketSize() {
- if (!rawElevationData) {
- console.warn('[WARN] No data loaded, cannot auto-adjust bucket size');
- return;
- }
-
- const { width, height } = rawElevationData;
- // Reduced from 10000 to ~3900 (60% larger bucket size means ~40% of original bucket count)
- const TARGET_BUCKET_COUNT = 390000;
-
- // Calculate optimal bucket size to stay within TARGET_BUCKET_COUNT constraint
- // Start with direct calculation: bucketSize = ceil(sqrt(width* height / TARGET_BUCKET_COUNT))
- let optimalSize = Math.ceil(Math.sqrt((width* height) / TARGET_BUCKET_COUNT));
-
- // Verify and adjust if needed (in case of rounding edge cases)
- let bucketedWidth = Math.floor(width / optimalSize);
- let bucketedHeight = Math.floor(height / optimalSize);
- let totalBuckets = bucketedWidth* bucketedHeight;
-
- // If we're still over the limit, increment until we're under
- while (totalBuckets > TARGET_BUCKET_COUNT && optimalSize < 500) {
- optimalSize++;
- bucketedWidth = Math.floor(width / optimalSize);
- bucketedHeight = Math.floor(height / optimalSize);
- totalBuckets = bucketedWidth* bucketedHeight;
- }
-
- // Clamp to valid range [1, 500]
- optimalSize = Math.max(1, Math.min(500, optimalSize));
-
- // Recalculate final bucket count with clamped size
- bucketedWidth = Math.floor(width / optimalSize);
- bucketedHeight = Math.floor(height / optimalSize);
- totalBuckets = bucketedWidth* bucketedHeight;
-
- console.log(`Optimal bucket size: ${optimalSize}x -> ${bucketedWidth}x${bucketedHeight} grid (${totalBuckets.toLocaleString()} buckets)`);
- console.log(`Constraint: ${totalBuckets <= TARGET_BUCKET_COUNT ? '' : ''} ${totalBuckets} / ${TARGET_BUCKET_COUNT.toLocaleString()} buckets`);
-
- // Update params and UI (only increase small values; never reduce user-chosen larger values)
- params.bucketSize = Math.max(params.bucketSize || 1, optimalSize);
- try { updateResolutionScaleUI(optimalSize); } catch (_) {}
- // tag UI updated via updateResolutionScaleUI
-
- // Clear edge markers so they get recreated at new positions
- edgeMarkers.forEach(marker => scene.remove(marker));
- edgeMarkers = [];
-
- // Rebucket and recreate terrain
- rebucketData();
- recreateTerrain();
- updateStats();
- try { updateURLParameter('bucketSize', optimalSize); } catch (_) {}
-}
-
-function setupEventListeners() {
- window.addEventListener('resize', onWindowResize);
- window.addEventListener('keydown', onKeyDown);
- window.addEventListener('keyup', onKeyUp);
-
- // Prevent context menu on right-click (so we can use right-drag for rotation)
- renderer.domElement.addEventListener('contextmenu', (e) => {
- e.preventDefault();
- return false;
- });
-
- // Route events to active camera scheme
- renderer.domElement.addEventListener('wheel', (e) => {
- e.preventDefault();
- if (activeScheme) activeScheme.onWheel(e);
- }, { passive: false });
-
- renderer.domElement.addEventListener('mousedown', (e) => {
- if (activeScheme) activeScheme.onMouseDown(e);
- });
-
- renderer.domElement.addEventListener('mousemove', (e) => {
- // Track mouse for HUD and zoom-to-cursor
- currentMouseX = e.clientX;
- currentMouseY = e.clientY;
- if (activeScheme) activeScheme.onMouseMove(e);
- // Update HUD live
- updateCursorHUD(e.clientX, e.clientY);
- });
-
- renderer.domElement.addEventListener('mouseup', (e) => {
- if (activeScheme) activeScheme.onMouseUp(e);
- });
-
- // Setup camera scheme selector
- document.getElementById('cameraScheme').addEventListener('change', (e) => {
- switchCameraScheme(e.target.value);
- updateURLParameter('camera', e.target.value);
- });
-
- // Initialize default scheme (Google Maps Ground Plane)
- switchCameraScheme('ground-plane');
-
- // Mobile/UI controls toggle
- const mobileToggleBtn = document.getElementById('mobile-ui-toggle');
- if (mobileToggleBtn) {
- const isSmallScreen = window.innerWidth <= 768;
- if (isSmallScreen) {
- document.body.classList.add('ui-collapsed');
- mobileToggleBtn.textContent = 'Show Controls';
- }
- const updateLabel = () => {
- const collapsed = document.body.classList.contains('ui-collapsed');
- mobileToggleBtn.textContent = collapsed ? 'Show Controls' : 'Hide Controls';
- };
- mobileToggleBtn.addEventListener('click', () => {
- document.body.classList.toggle('ui-collapsed');
- updateLabel();
- });
- // If screen resizes across breakpoint, keep sensible state
- window.addEventListener('resize', () => {
- const small = window.innerWidth <= 768;
- if (small && !document.body.classList.contains('ui-collapsed')) {
- document.body.classList.add('ui-collapsed');
- updateLabel();
- }
- });
- }
-
-	// HUD config toggles
-	const hudConfigBtn = document.getElementById('hud-config');
-	const hudConfigPanel = document.getElementById('hud-config-panel');
-	if (hudConfigBtn && hudConfigPanel) {
-		hudConfigBtn.addEventListener('click', () => {
-			const visible = hudConfigPanel.style.display !== 'none';
-			hudConfigPanel.style.display = visible ? 'none' : 'block';
-		});
-		// Load settings and bind controls
-		loadHudSettings();
-		applyHudSettingsToUI();
-		bindHudSettingsHandlers();
-	}
-=======
     if (controlsInitialized) {
         console.warn('[WARN] setupControls() called multiple times - skipping to prevent memory leak');
         return;
@@ -4365,69 +2259,11 @@
             if (position.top) hud.style.top = position.top;
         }
     } catch (_) { }
->>>>>>> 461d52de
 }
 
 // OLD CAMERA CONTROL CODE - REPLACED BY SCHEMES
 // Keeping these functions temporarily for reference/backwards compatibility
 function linearZoom_OLD(delta) {
-<<<<<<< HEAD
- if (!camera) return;
-
- // Try to get the 3D point under the cursor
- const targetPoint = raycastToWorld(currentMouseX, currentMouseY);
-
- if (!targetPoint) {
- // Fallback: move in view direction if raycast fails
- const forward = new THREE.Vector3();
- camera.getWorldDirection(forward);
- forward.normalize();
-
- const baseSpeed = 50;
- const moveAmount = -1* (delta > 0 ? baseSpeed : -baseSpeed);
- const movement = forward.multiplyScalar(moveAmount);
-
- // Move camera AND target together to maintain orientation
- camera.position.add(movement);
- controls.target.add(movement);
- return;
- }
-
- // Calculate zoom factor based on distance and scroll delta
- const distanceToTarget = camera.position.distanceTo(targetPoint);
-
- // Zoom speed: percentage of distance per scroll tick
- let zoomSpeed = 0.15; // 15% of distance per tick
-
- // Shift modifier for precise zoom
- if (keyboard.shift) {
- zoomSpeed = 0.03; // 3% for precise control
- }
-
- // Scroll UP (negative delta) = zoom IN (move toward target)
- // Scroll DOWN (positive delta) = zoom OUT (move away from target)
- const zoomDirection = delta > 0 ? 1 : -1; // positive = zoom out, negative = zoom in
- const zoomFactor = 1.0 + (zoomSpeed* zoomDirection);
-
- // Don't zoom too close
- const newDistance = distanceToTarget* zoomFactor;
- if (newDistance < 1.0) {
- return;
- }
-
- // Calculate direction from camera to target point
- const direction = new THREE.Vector3();
- direction.subVectors(targetPoint, camera.position);
- direction.normalize();
-
- // Move camera toward/away from target point
- const moveAmount = distanceToTarget* (1.0 - zoomFactor);
- camera.position.addScaledVector(direction, moveAmount);
-
- // Also move the orbit target slightly toward the cursor point
- // This keeps the view centered on what you're looking at
- controls.target.addScaledVector(direction, moveAmount* 0.05);
-=======
     if (!camera) return;
 
     // Try to get the 3D point under the cursor
@@ -4483,478 +2319,10 @@
     // Also move the orbit target slightly toward the cursor point
     // This keeps the view centered on what you're looking at
     controls.target.addScaledVector(direction, moveAmount * 0.05);
->>>>>>> 461d52de
 }
 
 // Create a visual marker showing rotation pivot point
 function createPivotMarker(position) {
-<<<<<<< HEAD
- // Remove old marker
- if (pivotMarker) {
- scene.remove(pivotMarker);
- }
-
- // Scale marker based on terrain size
- const scale = rawElevationData ? calculateRealWorldScale() : { widthMeters: 1000, heightMeters: 1000 };
- const avgSize = (scale.widthMeters + scale.heightMeters) / 2;
- const markerSize = avgSize* 0.01; // 1% of average terrain dimension
-
- // Create a bright sphere at the pivot point
- const geometry = new THREE.SphereGeometry(markerSize, 16, 16);
- const material = new THREE.MeshBasicMaterial({
- color: 0xff00ff,
- transparent: true,
- opacity: 0.9,
- depthTest: false // Always visible
- });
- pivotMarker = new THREE.Mesh(geometry, material);
- pivotMarker.position.copy(position);
- scene.add(pivotMarker);
-
- console.log(`Pivot marker created at (${position.x.toFixed(0)}, ${position.y.toFixed(0)}, ${position.z.toFixed(0)}) with size ${markerSize.toFixed(0)}m`);
-
- // Auto-remove after 3 seconds
- setTimeout(() => {
- if (pivotMarker) {
- scene.remove(pivotMarker);
- pivotMarker = null;
- }
- }, 3000);
-}
-
-function calculateRealWorldScale() {
- // Calculate real-world scale from geographic bounds
- // This ensures vertical_exaggeration=1.0 means "true scale like real Earth"
- const bounds = rawElevationData.bounds;
- const width = rawElevationData.width;
- const height = rawElevationData.height;
-
- const lonSpan = Math.abs(bounds.right - bounds.left); // degrees
- const latSpan = Math.abs(bounds.top - bounds.bottom); // degrees
-
- // Calculate meters per degree at the center latitude
- const centerLat = (bounds.top + bounds.bottom) / 2.0;
- const metersPerDegLon = 111_320* Math.cos(centerLat* Math.PI / 180);
- const metersPerDegLat = 111_320; // approximately constant
-
- // Calculate real-world dimensions in meters
- const widthMeters = lonSpan* metersPerDegLon;
- const heightMeters = latSpan* metersPerDegLat;
-
- // Meters per pixel
- const metersPerPixelX = widthMeters / width;
- const metersPerPixelY = heightMeters / height;
-
- // Removed verbose real-world scale logs
-
- return {
- metersPerPixelX,
- metersPerPixelY,
- widthMeters,
- heightMeters
- };
-}
-
-function createTerrain() {
-	const t0 = performance.now();
-	
-	// Remove old terrain and DISPOSE geometry/materials
-	if (terrainMesh) {
-		scene.remove(terrainMesh);
-	}
-	
-	const { width, height, elevation } = processedData;
-	
-	// Calculate real-world scale
-	const scale = calculateRealWorldScale();
-	
-	if (params.renderMode === 'bars') {
-		createBarsTerrain(width, height, elevation, scale);
-	} else if (params.renderMode === 'points') {
-		createPointCloudTerrain(width, height, elevation, scale);
-	} else {
-		createSurfaceTerrain(width, height, elevation, scale);
-	}
-	
-	// Center terrain - different centering for different modes
-	if (terrainMesh) {
-		if (params.renderMode === 'bars') {
-			// Bars use UNIFORM 2D grid - same spacing in X and Z (no aspect ratio)
-			const bucketMultiplier = params.bucketSize;
-			terrainMesh.position.x = -(width - 1)* bucketMultiplier / 2;
-			terrainMesh.position.z = -(height - 1)* bucketMultiplier / 2; // NO aspect ratio scaling!
-			console.log(`Bars centered: uniform grid ${width}x${height}, tile size ${bucketMultiplier}, offset (${terrainMesh.position.x.toFixed(1)}, ${terrainMesh.position.z.toFixed(1)})`);
-		} else if (params.renderMode === 'points') {
-			// Points use uniform grid positioning
-			const bucketSize = 1;
-			terrainMesh.position.x = -(width - 1)* bucketSize / 2;
-			terrainMesh.position.z = -(height - 1)* bucketSize / 2;
-			console.log(`Points centered: uniform grid ${width}x${height}, offset (${terrainMesh.position.x.toFixed(1)}, ${terrainMesh.position.z.toFixed(1)})`);
-		} else {
-			// Surface mode: PlaneGeometry is already centered, but position it at origin
-			terrainMesh.position.set(0, 0, 0);
-			console.log(`Surface centered: geometry naturally centered`);
-		}
-	}
-	
-	const t1 = performance.now();
-	console.log(`Terrain created in ${(t1-t0).toFixed(1)}ms`);
-	
-	stats.vertices = width* height;
-	stats.bucketedVertices = width* height;
-	
-	// Update camera scheme with terrain bounds for F key reframing
-	if (controls && controls.activeScheme && controls.activeScheme.setTerrainBounds) {
-		// Calculate bounds based on render mode
-		if (params.renderMode === 'bars') {
-			const bucketMultiplier = params.bucketSize;
-			const halfWidth = (width - 1)* bucketMultiplier / 2;
-			const halfDepth = (height - 1)* bucketMultiplier / 2;
-			controls.activeScheme.setTerrainBounds(-halfWidth, halfWidth, -halfDepth, halfDepth);
-		} else if (params.renderMode === 'points') {
-			const halfWidth = (width - 1) / 2;
-			const halfDepth = (height - 1) / 2;
-			controls.activeScheme.setTerrainBounds(-halfWidth, halfWidth, -halfDepth, halfDepth);
-		} else {
-			// Surface mode - use geometry grid extents (uniform grid)
-			const halfWidth = width / 2;
-			const halfDepth = height / 2;
-			controls.activeScheme.setTerrainBounds(-halfWidth, halfWidth, -halfDepth, halfDepth);
-		}
-	}
-	
-	// PRODUCT REQUIREMENT: Edge markers must stay fixed when vertical exaggeration changes
-	// Only create edge markers if they don't exist yet (prevents movement on exaggeration change)
-	if (edgeMarkers.length === 0) {
-		createEdgeMarkers();
-	}
-	
-	updateStats();
-}
-
-function createBarsTerrain(width, height, elevation, scale) {
- // PURE 2D GRID APPROACH:
- // Treat the input data as a perfect 2D grid with uniform square tiles.
- // This is the correct approach because:
- // 1. The input data IS a perfect 2D array - no gaps, overlaps, or irregularities
- // 2. Each data point [i,j] should map to one uniform tile in 3D space
- // 3. Bucket size just creates larger square tiles (more chunky/blurred), not stretching
- // 4. This avoids distortion from real-world projections and maintains data integrity
- // Use shared dummy object for instancing transforms to avoid reallocations
-
- // Bucket multiplier determines tile size (larger = more chunky visualization)
- const bucketMultiplier = params.bucketSize;
-
- // Create SQUARE bars for uniform 2D grid (no stretching or distortion)
- // Gap: 0% = tiles touching (1.0), 1% = 0.99, 50% = 0.5, 99% = 0.01 (tiny tiles)
- const gapMultiplier = 1 - (params.tileGap / 100);
- const tileSize = gapMultiplier* bucketMultiplier;
- // Base unit cube (1x1x1). We'll scale X/Z per-instance so tile gap can update without rebuilds.
- const baseGeometry = new THREE.BoxGeometry(1, 1, 1, 1, 1, 1);
-
- console.log(`PURE 2D GRID: ${width} x ${height} bars (spacing: ${bucketMultiplier}x, gap: ${params.tileGap}%)`);
- console.log(`Tile XZ footprint: ${tileSize.toFixed(2)} x ${tileSize.toFixed(2)} (uniform squares, NEVER changes with Y scale)`);
- console.log(`Grid spacing: X=${bucketMultiplier}, Z=${bucketMultiplier} (uniform, INDEPENDENT of height)`);
- console.log(`Vertical exaggeration: ${params.verticalExaggeration.toFixed(5)}x (affects ONLY Y-axis)`);
- console.log(`Grid approach: Each data point [i,j] -> one square tile, no distortion`);
-
- // First pass: count valid (non-null) samples to preallocate buffers
- let barCount = 0;
- for (let i = 0; i < height; i++) {
-   const row = elevation[i];
-   if (!row) continue;
-   for (let j = 0; j < width; j++) {
-     const z = row[j];
-     if (z === null || z === undefined) continue;
-     barCount++;
-   }
- }
- const material = params.flatLightingEnabled
- ? new THREE.MeshBasicMaterial({ vertexColors: true })
- : new THREE.MeshLambertMaterial({ vertexColors: true });
-
- const instancedMesh = new THREE.InstancedMesh(
- baseGeometry,
- material,
- barCount
- );
- instancedMesh.frustumCulled = false; // Stable bounds; avoid per-frame recomputation cost
-
- // Set transform and color for each instance using typed mappings
- // Use Float32 colors for exact previous visual appearance (0..1 per channel)
- const colorArray = new Float32Array(barCount* 3);
- barsIndexToRow = new Int32Array(barCount);
- barsIndexToCol = new Int32Array(barCount);
-
- let idx = 0;
- for (let i = 0; i < height; i++) {
-   const row = elevation[i];
-   if (!row) continue;
-   for (let j = 0; j < width; j++) {
-     let z = row[j];
-     if (z === null || z === undefined) continue;
-
-     const elev = Math.max(z* params.verticalExaggeration, 0.1);
-     const xPos = j* bucketMultiplier;
-     const zPos = i* bucketMultiplier;
-     const yPos = elev* 0.5;
-
-     barsDummy.rotation.set(0, 0, 0);
-     barsDummy.position.set(xPos, yPos, zPos);
-     barsDummy.scale.set(tileSize, elev, tileSize);
-     barsDummy.updateMatrix();
-     instancedMesh.setMatrixAt(idx, barsDummy.matrix);
-
- const c = getColorForElevation(z);
- colorArray[idx* 3] = c.r;
- colorArray[idx* 3 + 1] = c.g;
- colorArray[idx* 3 + 2] = c.b;
-
-     barsIndexToRow[idx] = i;
-     barsIndexToCol[idx] = j;
-     idx++;
-   }
- }
-
- // Persist references for fast, in-place updates (no rebuilds)
- barsInstancedMesh = instancedMesh;
- // barData removed in favor of compact typed index maps
- barsTileSize = tileSize;
- // Remove verbose per-bar sample logging to reduce console overhead
-
- // CRITICAL: Mark instance matrix as needing GPU update
- instancedMesh.instanceMatrix.needsUpdate = true;
-
- // Add colors as instance attribute
- baseGeometry.setAttribute('instanceColor', new THREE.InstancedBufferAttribute(colorArray, 3));
- instancedMesh.material.vertexColors = true;
-
- // Enable custom vertex colors and add uExaggeration uniform for instant height scaling
- instancedMesh.material.onBeforeCompile = (shader) => {
- // Inject attributes/uniforms
- // IMPORTANT: Bars are created using current params.verticalExaggeration baked into instance scale.
- // The shader uniform represents the RATIO relative to that baked value.
- shader.uniforms.uExaggeration = { value: 1.0 };
- // uTileScale scales X/Z in local space relative to built tile size
- shader.uniforms.uTileScale = { value: 1.0 };
- instancedMesh.material.userData = instancedMesh.material.userData || {};
- instancedMesh.material.userData.uExaggerationUniform = shader.uniforms.uExaggeration;
- instancedMesh.material.userData.uTileScaleUniform = shader.uniforms.uTileScale;
-
- shader.vertexShader = shader.vertexShader.replace(
- '#include <color_pars_vertex>',
- `#include <color_pars_vertex>\nattribute vec3 instanceColor;\nuniform float uExaggeration;\nuniform float uTileScale;`
- );
-
- // Pass per-instance color
- shader.vertexShader = shader.vertexShader.replace(
- '#include <color_vertex>',
- `#include <color_vertex>\n#ifdef USE_INSTANCING\n vColor = instanceColor;\n#endif`
- );
-
- // Apply vertical exaggeration in local space BEFORE instancing transform.
- // Keep bar bottoms anchored at ground by adding (uExaggeration-1)/2 offset in local space,
- // which becomes (uExaggeration-1)*instanceHeight/2 after instance scaling.
- shader.vertexShader = shader.vertexShader.replace(
- '#include <begin_vertex>',
- `#include <begin_vertex>\ntransformed.xz*= uTileScale;\ntransformed.y = transformed.y* uExaggeration + (uExaggeration - 1.0)* 0.5;`
- );
- };
-
- terrainMesh = instancedMesh;
- scene.add(terrainMesh);
- stats.bars = barCount;
- // Record the internal exaggeration used when building bars and reset uniform to 1.0
- lastBarsExaggerationInternal = params.verticalExaggeration;
- lastBarsTileSize = tileSize;
- if (terrainMesh.material && terrainMesh.material.userData && terrainMesh.material.userData.uExaggerationUniform) {
- terrainMesh.material.userData.uExaggerationUniform.value = 1.0;
- }
- if (terrainMesh.material && terrainMesh.material.userData && terrainMesh.material.userData.uTileScaleUniform) {
- terrainMesh.material.userData.uTileScaleUniform.value = 1.0;
- }
- console.log(`Created ${barCount.toLocaleString()} instanced bars (OPTIMIZED)`);
- console.log(`Scene now has ${scene.children.length} total objects`);
-
- // DEBUG: List all meshes in scene
- let meshCount = 0;
- let instancedMeshCount = 0;
- scene.traverse((obj) => {
- if (obj instanceof THREE.Mesh) meshCount++;
- if (obj instanceof THREE.InstancedMesh) {
- instancedMeshCount++;
- }
- });
- console.log(`Total meshes: ${meshCount}, InstancedMeshes: ${instancedMeshCount}`);
-
- // Performance warning and suggestion
- if (barCount > 15000) {
- console.warn(`Very high bar count (${barCount.toLocaleString()})! Consider:
- - Increase bucket multiplier to ${Math.ceil(params.bucketSize* 1.5)}x+
- - Switch to 'Surface' render mode for better performance
- - Current: ${Math.floor(100* barCount / (width* height))}% of bucketed grid has data`);
- } else if (barCount > 8000) {
- console.warn(`High bar count (${barCount.toLocaleString()}). Increase bucket multiplier if laggy.`);
- }
-}
-
-function createPointCloudTerrain(width, height, elevation, scale) {
- const geometry = new THREE.BufferGeometry();
- const positions = [];
- const colors = [];
-
- // Uniform grid spacing - treat as simple 2D grid
- const bucketSize = 1; // Uniform spacing
-
- // GeoTIFF: elevation[row][col] where row=North->South (i), col=West->East (j)
- for (let i = 0; i < height; i++) { // row (North to South)
- for (let j = 0; j < width; j++) { // column (West to East)
- let z = elevation[i] && elevation[i][j];
- if (z === null || z === undefined) z = 0;
-
- // Uniform 2D grid positioning
- const xPos = j* bucketSize;
- const zPos = i* bucketSize;
- positions.push(xPos, z* params.verticalExaggeration, zPos);
-
- const color = getColorForElevation(z);
- colors.push(color.r, color.g, color.b);
- }
- }
-
- geometry.setAttribute('position', new THREE.Float32BufferAttribute(positions, 3));
- geometry.setAttribute('color', new THREE.Float32BufferAttribute(colors, 3));
-
- const material = new THREE.PointsMaterial({
- size: bucketSize* 1.5, // Point size scales with bucket size
- vertexColors: true,
- sizeAttenuation: true
- });
-
- // Create points mesh
- const points = new THREE.Points(geometry, material);
-
- // Add uExaggeration uniform to scale Y on the GPU (ratio relative to build exaggeration)
- points.material.onBeforeCompile = (shader) => {
- shader.uniforms.uExaggeration = { value: 1.0 };
- points.material.userData = points.material.userData || {};
- points.material.userData.uExaggerationUniform = shader.uniforms.uExaggeration;
- shader.vertexShader = shader.vertexShader.replace(
- 'void main() {',
- 'uniform float uExaggeration;\nvoid main() {'
- );
- shader.vertexShader = shader.vertexShader.replace(
- '#include <begin_vertex>',
- `#include <begin_vertex>\ntransformed.y*= uExaggeration;`
- );
- };
-
- terrainMesh = points;
- scene.add(terrainMesh);
- lastPointsExaggerationInternal = params.verticalExaggeration;
- if (terrainMesh.material && terrainMesh.material.userData && terrainMesh.material.userData.uExaggerationUniform) {
- terrainMesh.material.userData.uExaggerationUniform.value = 1.0;
- }
-}
-
-function createSurfaceTerrain(width, height, elevation, scale) {
- // Create uniform 2D grid - no geographic corrections
- // Treat data as simple evenly-spaced grid points
- const geometry = new THREE.PlaneGeometry(
- width, height, width - 1, height - 1
- );
-
- const isWireframe = (params.renderMode === 'wireframe');
- const colors = isWireframe ? null : [];
- const positions = geometry.attributes.position;
-
- // GeoTIFF: elevation[row][col] where row=Northâ†'South, col=Westâ†'East
- for (let i = 0; i < height; i++) { // row (North to South)
- for (let j = 0; j < width; j++) { // column (West to East)
- const idx = i* width + j;
- let z = elevation[i] && elevation[i][j];
- if (z === null || z === undefined) z = 0;
-
- positions.setZ(idx, z* params.verticalExaggeration);
-
- if (!isWireframe) {
- setLastColorIndex(i, j);
- const color = getColorForElevation(z);
- colors.push(color.r, color.g, color.b);
- }
- }
- }
-
- if (!isWireframe) {
- geometry.setAttribute('color', new THREE.Float32BufferAttribute(colors, 3));
- geometry.computeVertexNormals();
- }
-
- let material;
- if (isWireframe) {
- // Wireframe ignores vertexColors; use a bright, unlit material for visibility
- material = new THREE.MeshBasicMaterial({
- color: 0xffffff,
- wireframe: true,
- side: THREE.DoubleSide
- });
- } else {
- material = params.flatLightingEnabled
- ? new THREE.MeshBasicMaterial({ vertexColors: true, wireframe: false, side: THREE.DoubleSide })
- : new THREE.MeshLambertMaterial({ vertexColors: true, flatShading: false, wireframe: false, side: THREE.DoubleSide });
- }
-
- terrainMesh = new THREE.Mesh(geometry, material);
- terrainMesh.rotation.x = -Math.PI / 2;
- scene.add(terrainMesh);
-}
-
-function getColorForElevation(elevation) {
- // Special case: elevation at or below sea level (0m) should look like WATER
- if (elevation <= 0.5) {
- return __tmpColor.set(0x0066cc); // Ocean blue for water
- }
-
- // Derived map modes
- if (params.colorScheme === 'slope' && derivedSlopeDeg) {
- const deg = deriveCurrentSlope();
- const clamped = Math.max(0, Math.min(60, isFinite(deg) ? deg : 0));
- const t = clamped / 60; // 0..1
- // Blue (low) -> green -> yellow -> red (high)
- const h = (1 - t)* 0.66; // 0.66=blue to 0=red
- return __tmpColor.setHSL(h, 1.0, 0.5);
- }
- if (params.colorScheme === 'aspect' && derivedAspectDeg) {
- const deg = deriveCurrentAspect();
- const h = ((isFinite(deg) ? deg : 0) % 360) / 360; // 0..1
- return __tmpColor.setHSL(h, 1.0, 0.5);
- }
-
- const useAuto = (params && params.colorScheme === 'auto-stretch');
- const stats = processedData && processedData.stats ? processedData.stats : rawElevationData.stats;
- const low = useAuto && typeof stats.autoLow === 'number' ? stats.autoLow : stats.min;
- const high = useAuto && typeof stats.autoHigh === 'number' ? stats.autoHigh : stats.max;
- const denom = Math.max(1e-9, high - low);
- let normalized = Math.max(0, Math.min(1, (elevation - low) / denom));
- // Apply contrast (gamma). >1 darkens lower values, <1 brightens
- const g = (params && typeof params.colorGamma === 'number') ? Math.max(0.1, Math.min(10, params.colorGamma)) : 1.0;
- normalized = Math.pow(normalized, g);
-
- const scheme = COLOR_SCHEMES[params.colorScheme] || COLOR_SCHEMES.terrain;
-
- for (let i = 0; i < scheme.length - 1; i++) {
- const a = scheme[i];
- const b = scheme[i + 1];
- if (normalized >= a.stop && normalized <= b.stop) {
- const localT = (normalized - a.stop) / (b.stop - a.stop);
- // Reuse temporary color to avoid allocations
- return __tmpColor.copy(a.color).lerp(b.color, localT);
- }
- }
-
-const baseColor = __tmpColor.copy(scheme[scheme.length - 1].color);
-return baseColor;
-=======
     // Remove old marker
     if (pivotMarker) {
         scene.remove(pivotMarker);
@@ -5425,7 +2793,6 @@
 
     const baseColor = __tmpColor.copy(scheme[scheme.length - 1].color);
     return baseColor;
->>>>>>> 461d52de
 }
 
 // Helpers for per-cell derived values during colorization
@@ -5435,439 +2802,6 @@
 function deriveCurrentAspect() { return getAspectDegrees(__lastColorRow, __lastColorCol) ?? 0; }
 
 function updateTerrainHeight() {
-<<<<<<< HEAD
- if (!terrainMesh) return;
-
- if (params.renderMode === 'bars') {
- if (!barsInstancedMesh) { recreateTerrain(); return; }
- // Instant update: update shader uniform to ratio of new/internal used value
- const u = barsInstancedMesh.material && barsInstancedMesh.material.userData && barsInstancedMesh.material.userData.uExaggerationUniform;
- if (u) {
- const base = (lastBarsExaggerationInternal && lastBarsExaggerationInternal > 0) ? lastBarsExaggerationInternal : params.verticalExaggeration;
- u.value = params.verticalExaggeration / base;
- }
- // Note: tile gap/bucket changes are handled by their own controls via recreateTerrain()
- } else if (params.renderMode === 'points') {
- // Instant update for points via uniform ratio (no CPU loops)
- const u = terrainMesh.material && terrainMesh.material.userData && terrainMesh.material.userData.uExaggerationUniform;
- if (u) {
- const base = (lastPointsExaggerationInternal && lastPointsExaggerationInternal > 0) ? lastPointsExaggerationInternal : params.verticalExaggeration;
- u.value = params.verticalExaggeration / base;
- }
- } else {
- const positions = terrainMesh.geometry.attributes.position;
- const { width, height, elevation } = processedData;
-
- // Update elevation heights for existing geometry
- for (let i = 0; i < height; i++) { // row (North to South)
- for (let j = 0; j < width; j++) { // column (West to East)
- const idx = i* width + j;
- let z = elevation[i] && elevation[i][j];
- if (z === null || z === undefined) z = 0;
-
- positions.setZ(idx, z* params.verticalExaggeration);
- }
- }
-
- positions.needsUpdate = true;
- }
-}
-
-function updateColors() {
- if (!terrainMesh || !processedData || !rawElevationData) {
- // Fallback if not ready yet
- recreateTerrain();
- return;
- }
-
- // Bars: update per-instance colors without rebuild
- if (params.renderMode === 'bars') {
- if (!barsInstancedMesh || !barsIndexToRow || !barsIndexToCol) { recreateTerrain(); return; }
- // If hillshade is enabled, vertex colors are not used; nothing to update visually
- if (barsInstancedMesh.material && barsInstancedMesh.material.vertexColors) {
- const colorAttr = barsInstancedMesh.geometry.getAttribute('instanceColor');
- if (!colorAttr || !colorAttr.array) { recreateTerrain(); return; }
-
- const arr = colorAttr.array;
- const count = barsIndexToRow.length;
- for (let i = 0; i < count; i++) {
- const row = barsIndexToRow[i];
- const col = barsIndexToCol[i];
- let z = (processedData.elevation[row] && processedData.elevation[row][col]);
- if (z === null || z === undefined) z = 0;
- setLastColorIndex(row, col);
- const c = getColorForElevation(z);
- const idx = i* 3;
-  arr[idx] = c.r;
-  arr[idx + 1] = c.g;
-  arr[idx + 2] = c.b;
- }
- colorAttr.needsUpdate = true;
- return;
- }
- return; // hillshade on: colors ignored
- }
-
- // Points: update color buffer in-place
- if (params.renderMode === 'points') {
- const geom = terrainMesh.geometry;
- const colorAttr = geom.getAttribute('color');
- if (!colorAttr || !colorAttr.array) { recreateTerrain(); return; }
- const width = processedData.width;
- const height = processedData.height;
- const arr = colorAttr.array;
- let k = 0;
- for (let i = 0; i < height; i++) {
- for (let j = 0; j < width; j++) {
- let z = (processedData.elevation[i] && processedData.elevation[i][j]);
- if (z === null || z === undefined) z = 0;
- setLastColorIndex(i, j);
- const c = getColorForElevation(z);
- arr[k++] = c.r;
- arr[k++] = c.g;
- arr[k++] = c.b;
- }
- }
- colorAttr.needsUpdate = true;
- return;
- }
-
- // Surface (and wireframe fallback): update vertex colors in-place if present
- {
- const geom = terrainMesh.geometry;
- const colorAttr = geom.getAttribute('color');
- if (!colorAttr || !colorAttr.array) { recreateTerrain(); return; }
- const width = processedData.width;
- const height = processedData.height;
- const arr = colorAttr.array;
- let k = 0;
- for (let i = 0; i < height; i++) {
- for (let j = 0; j < width; j++) {
- let z = (processedData.elevation[i] && processedData.elevation[i][j]);
- if (z === null || z === undefined) z = 0;
- const c = getColorForElevation(z);
- arr[k++] = c.r;
- arr[k++] = c.g;
- arr[k++] = c.b;
- }
- }
- colorAttr.needsUpdate = true;
- return;
- }
-}
-
-function recreateTerrain() {
- createTerrain();
-}
-
-function updateMaterialsForShading() {
- // Shading disabled for now
-}
-
-function updateSunLightDirection() {
- const light = window.__sunLight;
- if (!light) return;
- const azRad = (params.sunAzimuthDeg % 360)* Math.PI / 180;
- const altRad = (Math.max(0, Math.min(90, params.sunAltitudeDeg))* Math.PI) / 180;
- const x = Math.cos(altRad)* Math.cos(azRad);
- const y = Math.sin(altRad);
- const z = Math.cos(altRad)* Math.sin(azRad);
- light.position.set(x* 200, y* 200, z* 200);
-}
-
-function updateLightingForShading() {
- const ambient = window.__ambientLight;
- const d1 = window.__dirLight1;
- const d2 = window.__dirLight2;
- if (!ambient || !d1 || !d2) return;
- if (params.flatLightingEnabled) {
- ambient.intensity = 1.0;
- d1.intensity = 0.0;
- d2.intensity = 0.0;
- } else {
- // Brighter ambient to avoid overly dark appearance
- ambient.intensity = 0.9;
- d1.intensity = 0.4;
- d2.intensity = 0.2;
- }
-}
-
-
-// ===== SUN PAD INTERACTION (mouse-driven sky control) =====
-let sunPadState = { dragging: false };
-function initSunPad() {
- const canvas = document.getElementById('sunPad');
- if (!canvas) return;
- const onPos = (clientX, clientY) => {
- const rect = canvas.getBoundingClientRect();
- const cx = rect.left + rect.width / 2;
- const cy = rect.top + rect.height / 2;
- const dx = clientX - cx;
- const dy = clientY - cy;
- const R = Math.min(rect.width, rect.height)* 0.5 - 4;
- const r = Math.min(Math.sqrt(dx*dx + dy*dy), R);
- // Azimuth: 0° = right (east), 90° = up (north-ish visual), CCW
- let az = Math.atan2(-dy, dx)* 180 / Math.PI; // invert dy for canvas y
- if (az < 0) az += 360;
- // Altitude: center = 90°, edge = 0°
- const alt = Math.max(0, Math.min(90, (1 - (r / R))* 90));
- params.sunAzimuthDeg = Math.round(az);
- params.sunAltitudeDeg = Math.round(alt);
- const azEl = document.getElementById('sunAzimuth');
- const azInEl = document.getElementById('sunAzimuthInput');
- const altEl = document.getElementById('sunAltitude');
- const altInEl = document.getElementById('sunAltitudeInput');
- if (azEl) azEl.value = params.sunAzimuthDeg;
- if (azInEl) azInEl.value = params.sunAzimuthDeg;
- if (altEl) altEl.value = params.sunAltitudeDeg;
- if (altInEl) altInEl.value = params.sunAltitudeDeg;
- updateSunLightDirection();
- drawSunPad();
- };
- canvas.addEventListener('mousedown', (e) => { sunPadState.dragging = true; onPos(e.clientX, e.clientY); });
- window.addEventListener('mousemove', (e) => { if (sunPadState.dragging) onPos(e.clientX, e.clientY); });
- window.addEventListener('mouseup', () => { sunPadState.dragging = false; });
- drawSunPad();
-}
-
-function drawSunPad() {
- const canvas = document.getElementById('sunPad');
- if (!canvas) return;
- const ctx = canvas.getContext('2d');
- const w = canvas.width, h = canvas.height;
- ctx.clearRect(0, 0, w, h);
- const cx = w/2, cy = h/2;
- const R = Math.min(w, h)* 0.5 - 4;
- // Background
- ctx.fillStyle = '#0a0a0a';
- ctx.fillRect(0, 0, w, h);
- // Horizon circle
- ctx.beginPath();
- ctx.arc(cx, cy, R, 0, Math.PI*2);
- ctx.strokeStyle = '#335';
- ctx.lineWidth = 1;
- ctx.stroke();
- // Altitude rings (30° and 60°)
- const r30 = R* (1 - 30/90);
- const r60 = R* (1 - 60/90);
- ctx.beginPath(); ctx.arc(cx, cy, r30, 0, Math.PI*2); ctx.strokeStyle = '#233'; ctx.stroke();
- ctx.beginPath(); ctx.arc(cx, cy, r60, 0, Math.PI*2); ctx.strokeStyle = '#233'; ctx.stroke();
- // Sun dot
- const azRad = (params.sunAzimuthDeg % 360)* Math.PI / 180;
- const altFrac = Math.max(0, Math.min(1, params.sunAltitudeDeg / 90));
- const r = R* (1 - altFrac);
- const sx = cx + Math.cos(azRad)* r;
- const sy = cy - Math.sin(azRad)* r;
- ctx.beginPath();
- ctx.arc(sx, sy, 5, 0, Math.PI*2);
- ctx.fillStyle = '#ffcc66';
- ctx.fill();
- ctx.strokeStyle = '#664400';
- ctx.stroke();
-}
-
-// ===== DERIVED GRIDS (SLOPE/ASPECT) =====
-function computeDerivedGrids() {
- derivedSlopeDeg = null;
- derivedAspectDeg = null;
- if (!processedData || !processedData.elevation) return;
- const w = processedData.width;
- const h = processedData.height;
- const dx = Math.max(1e-6, processedData.bucketSizeMetersX || 1);
- const dy = Math.max(1e-6, processedData.bucketSizeMetersY || 1);
- const elev = processedData.elevation;
- const slope = new Array(h);
- const aspect = new Array(h);
- for (let i = 0; i < h; i++) {
- slope[i] = new Array(w);
- aspect[i] = new Array(w);
- for (let j = 0; j < w; j++) {
- const zc = elev[i][j] ?? 0;
- const zl = elev[i][Math.max(0, j - 1)] ?? zc;
- const zr = elev[i][Math.min(w - 1, j + 1)] ?? zc;
- const zu = elev[Math.max(0, i - 1)][j] ?? zc;
- const zd = elev[Math.min(h - 1, i + 1)][j] ?? zc;
- const dzdx = (zr - zl) / (2* dx);
- const dzdy = (zd - zu) / (2* dy);
- const gradMag = Math.sqrt(dzdx* dzdx + dzdy* dzdy);
- const slopeRad = Math.atan(gradMag);
- const slopeDeg = slopeRad* 180 / Math.PI;
- // Aspect: downslope direction; atan2(dzdy, dzdx) gives direction of increasing x and y.
- let asp = Math.atan2(dzdy, dzdx)* 180 / Math.PI; // -180..180
- if (asp < 0) asp += 360;
- slope[i][j] = slopeDeg;
- aspect[i][j] = asp;
- }
- }
- derivedSlopeDeg = slope;
- derivedAspectDeg = aspect;
-}
-
-function getSlopeDegrees(i, j) {
- if (!derivedSlopeDeg) return null;
- const h = derivedSlopeDeg.length;
- const w = derivedSlopeDeg[0].length;
- if (i < 0 || j < 0 || i >= h || j >= w) return null;
- return derivedSlopeDeg[i][j];
-}
-
-function getAspectDegrees(i, j) {
- if (!derivedAspectDeg) return null;
- const h = derivedAspectDeg.length;
- const w = derivedAspectDeg[0].length;
- if (i < 0 || j < 0 || i >= h || j >= w) return null;
- return derivedAspectDeg[i][j];
-}
-
-function recreateBorders() {
- console.log('Creating borders...');
-
-	// Remove old borders
- borderMeshes.forEach(mesh => scene.remove(mesh));
- borderMeshes = [];
- borderSegmentsMeters = [];
- borderSegmentsGeo = [];
- borderGeoIndex = new Map();
-
- if (!borderData || (!borderData.countries && !borderData.states)) {
- console.log('[INFO] No border data available');
- return;
- }
-
- if (!params.showBorders) {
- console.log('[INFO] Borders hidden by user setting');
- return;
- }
-
- const { width, height, bounds: elevBounds } = rawElevationData;
- const { bounds } = borderData;
-
- // Calculate real-world scale
- const scale = calculateRealWorldScale();
-
- // Set borders at a fixed height that doesn't change with vertical exaggeration
- // Use a small constant height just above ground level
- const borderHeight = 100; // Fixed at 100 meters above ground
-
- let totalSegments = 0;
-
- // Combine countries and states into a single array for processing
- const allBorders = [
- ...(borderData.countries || []),
- ...(borderData.states || [])
- ];
-
-	const { mx, mz } = getMetersScalePerWorldUnit();
-	allBorders.forEach((entity) => {
- entity.segments.forEach((segment) => {
- const points = [];
-
- // Convert lon/lat to coordinates matching the render mode
- for (let i = 0; i < segment.lon.length; i++) {
- const lon = segment.lon[i];
- const lat = segment.lat[i];
-
- // Map geographic coords to normalized [0,1] range
- const colNormalized = (lon - elevBounds.left) / (elevBounds.right - elevBounds.left);
- const rowNormalized = (elevBounds.top - lat) / (elevBounds.top - elevBounds.bottom);
-
- let xCoord, zCoord;
- if (params.renderMode === 'bars') {
- // Bars use grid-based positioning: 0 to (width-1)*bucketSize
- const bucketMultiplier = params.bucketSize;
- const bWidth = processedData.width;
- const bHeight = processedData.height;
- xCoord = colNormalized* (bWidth - 1)* bucketMultiplier;
- zCoord = rowNormalized* (bHeight - 1)* bucketMultiplier;
- // Apply same centering offset as terrain
- xCoord -= (bWidth - 1)* bucketMultiplier / 2;
- zCoord -= (bHeight - 1)* bucketMultiplier / 2;
- } else if (params.renderMode === 'points') {
- // Points use uniform grid positioning
- const bWidth = processedData.width;
- const bHeight = processedData.height;
- xCoord = colNormalized* (bWidth - 1);
- zCoord = rowNormalized* (bHeight - 1);
- // Apply same centering offset as terrain
- xCoord -= (bWidth - 1) / 2;
- zCoord -= (bHeight - 1) / 2;
- } else {
- // Surface uses uniform grid positioning (PlaneGeometry centered at origin)
- const bWidth = processedData.width;
- const bHeight = processedData.height;
- xCoord = (colNormalized - 0.5)* bWidth;
- zCoord = (rowNormalized - 0.5)* bHeight;
- }
-
- // Three.js: x=East, z=South, y=elevation
- points.push(new THREE.Vector3(xCoord, borderHeight, zCoord));
- }
-
-			if (points.length > 1) {
- const geometry = new THREE.BufferGeometry().setFromPoints(points);
- const material = new THREE.LineBasicMaterial({
- color: 0xFFFF00, // YELLOW - highly visible!
- linewidth: 2,
- transparent: true,
- opacity: 0.9
- });
- const line = new THREE.Line(geometry, material);
- scene.add(line);
- borderMeshes.push(line);
- totalSegments++;
- // Capture as meter-scaled 2D segments for HUD distance queries
-				for (let p = 0; p < points.length - 1; p++) {
-					const a = points[p];
-					const b = points[p + 1];
-					borderSegmentsMeters.push({
-						ax: a.x* mx,
-						az: a.z* mz,
-						bx: b.x* mx,
-						bz: b.z* mz
-					});
- // Also store geographic segment and index it
- const aLon = segment.lon[p];
- const aLat = segment.lat[p];
- const bLon = segment.lon[p + 1];
- const bLat = segment.lat[p + 1];
- const geoIndex = borderSegmentsGeo.length;
- borderSegmentsGeo.push({ axLon: aLon, axLat: aLat, bxLon: bLon, bxLat: bLat });
- // Compute covered cells and insert id
- const minLon = Math.min(aLon, bLon);
- const maxLon = Math.max(aLon, bLon);
- const minLat = Math.min(aLat, bLat);
- const maxLat = Math.max(aLat, bLat);
- const ix0 = Math.floor(minLon / borderGeoCellSizeDeg);
- const ix1 = Math.floor(maxLon / borderGeoCellSizeDeg);
- const iy0 = Math.floor(minLat / borderGeoCellSizeDeg);
- const iy1 = Math.floor(maxLat / borderGeoCellSizeDeg);
- for (let ix = ix0; ix <= ix1; ix++) {
- for (let iy = iy0; iy <= iy1; iy++) {
- const key = `${ix},${iy}`;
- let arr = borderGeoIndex.get(key);
- if (!arr) { arr = []; borderGeoIndex.set(key, arr); }
- arr.push(geoIndex);
- }
- }
-				}
- }
- });
- });
-
- const entityCount = allBorders.length;
- const entityType = borderData.states ? 'states' : 'countries';
- console.log(`Created ${totalSegments} border segments for ${entityCount} ${entityType}`);
-}
-
-function updateStats() {
- const statsDiv = document.getElementById('stats');
- if (!statsDiv) return; // Element removed from UI
-
- const { width, height, stats: dataStats } = rawElevationData;
- const { width: bWidth, height: bHeight } = processedData;
-
- statsDiv.innerHTML = `
-=======
     if (!terrainMesh) return;
 
     if (params.renderMode === 'bars') {
@@ -6106,7 +3040,6 @@
     const { width: bWidth, height: bHeight } = processedData;
 
     statsDiv.innerHTML = `
->>>>>>> 461d52de
  <div class="stat-line">
  <span class="stat-label">Raw Data:</span>
  <span class="stat-value">${width} x ${height} pixels</span>
@@ -6121,11 +3054,7 @@
  </div>
  <div class="stat-line">
  <span class="stat-label">Data Reduction:</span>
-<<<<<<< HEAD
- <span class="stat-value">${(100* (1 - (bWidth* bHeight) / (width* height))).toFixed(1)}%</span>
-=======
  <span class="stat-value">${(100 * (1 - (bWidth * bHeight) / (width * height))).toFixed(1)}%</span>
->>>>>>> 461d52de
  </div>
  <div class="stat-line">
  <span class="stat-label">Elevation Range:</span>
@@ -6143,52 +3072,6 @@
 }
 
 function setView(preset) {
-<<<<<<< HEAD
- if (!rawElevationData || !processedData) {
- resetCamera();
- return;
- }
-
- // Calculate distances based on UNIFORM GRID extents (no geographic scaling)
- const gridWidth = processedData.width;
- const gridHeight = processedData.height;
-
- // Use pixel-grid extents for all modes to preserve proportions established by the pipeline
- let xExtent, zExtent;
- if (params.renderMode === 'bars') {
- const bucketMultiplier = params.bucketSize;
- xExtent = (gridWidth - 1)* bucketMultiplier;
- zExtent = (gridHeight - 1)* bucketMultiplier;
- } else if (params.renderMode === 'points') {
- const bucketSize = 1;
- xExtent = (gridWidth - 1)* bucketSize;
- zExtent = (gridHeight - 1)* bucketSize;
- } else {
- // Surface: PlaneGeometry is centered; treat width/height directly
- xExtent = gridWidth;
- zExtent = gridHeight;
- }
-
- const maxDim = Math.max(xExtent, zExtent);
- const distance = maxDim* 2.0; // Increased from 0.8 for better overview
- const height = maxDim* 1.2; // Increased from 0.5 for better viewing angle
-
- const views = {
- overhead: { x: 0, y: distance* 1.2, z: 0, target: [0, 0, 0] },
- north: { x: 0, y: height, z: distance, target: [0, 0, 0] },
- south: { x: 0, y: height, z: -distance, target: [0, 0, 0] },
- east: { x: distance, y: height, z: 0, target: [0, 0, 0] },
- west: { x: -distance, y: height, z: 0, target: [0, 0, 0] },
- isometric: { x: distance* 0.8, y: distance* 0.8, z: distance* 0.8, target: [0, maxDim* 0.01, 0] }
- };
-
- const view = views[preset];
- if (view) {
- camera.position.set(view.x, view.y, view.z);
- controls.target.set(...view.target);
- controls.update();
- }
-=======
     if (!rawElevationData || !processedData) {
         resetCamera();
         return;
@@ -6234,191 +3117,12 @@
         controls.target.set(...view.target);
         controls.update();
     }
->>>>>>> 461d52de
 }
 
 // Track active vertical exaggeration button
 let activeVertExagButton = null;
 
 function setVertExag(value) {
-<<<<<<< HEAD
- params.verticalExaggeration = value;
-
- // Convert to multiplier for display
- const multiplier = internalToMultiplier(value);
- document.getElementById('vertExag').value = multiplier;
- document.getElementById('vertExagInput').value = multiplier;
- // Persist to URL as user-facing multiplier
- try { updateURLParameter('exag', multiplier); } catch (_) {}
-
- // Update button active state
- updateVertExagButtons(value);
-
- // Show loading indicator and update terrain
- showVertExagLoading();
- updateTerrainHeight();
-}
-
-function setTrueScale() {
- if (trueScaleValue === null) {
- console.warn('[WARN] No data loaded, cannot set true scale');
- return;
- }
-
- console.log(`Setting TRUE SCALE (1:1 Earth proportions):`);
- console.log(` True scale exaggeration: ${trueScaleValue.toFixed(6)}x`);
- console.log(` Terrain slopes now have real-world steepness`);
-
- // Clamp to valid range
- const clampedValue = Math.max(0.00001, Math.min(0.3, trueScaleValue));
- if (clampedValue !== trueScaleValue) {
- console.warn(`[WARN] True scale ${trueScaleValue.toFixed(6)}x clamped to ${clampedValue.toFixed(6)}x (outside valid range)`);
- }
-
- setVertExag(clampedValue);
- try { updateURLParameter('exag', internalToMultiplier(clampedValue)); } catch (_) {}
-}
-
-function setVertExagMultiplier(multiplier) {
- if (trueScaleValue === null) {
- console.warn('[WARN] True scale not calculated yet, using fallback');
- // Fallback: calculate on the fly
- if (rawElevationData) {
- const scale = calculateRealWorldScale();
- trueScaleValue = 1.0 / scale.metersPerPixelX;
- } else {
- return;
- }
- }
-
- const value = trueScaleValue* multiplier;
- console.log(`Setting ${multiplier}x exaggeration (${value.toFixed(6)}x)`);
- setVertExag(value);
- try { updateURLParameter('exag', multiplier); } catch (_) {}
-}
-
-function updateVertExagButtons(activeValue) {
- // Remove active class from all buttons
- const buttons = document.querySelectorAll('[id^="vertExagBtn"]');
- buttons.forEach(btn => {
- btn.classList.remove('active');
- btn.style.outline = '';
- });
-
- // Find and highlight the button matching the current value
- activeValue = parseFloat(activeValue);
-
- // Special handling for true scale button
- const trueScaleBtn = document.getElementById('vertExagBtnTrue');
- if (trueScaleBtn && trueScaleValue !== null) {
- const tolerance = 0.000001;
- if (Math.abs(activeValue - trueScaleValue) < tolerance) {
- trueScaleBtn.classList.add('active');
- trueScaleBtn.style.outline = '2px solid#ffaa00';
- activeVertExagButton = trueScaleBtn;
- }
- }
-
- // Check multiplier buttons
- buttons.forEach(btn => {
- const multiplier = btn.dataset.multiplier;
- if (multiplier && trueScaleValue !== null) {
- const btnValue = trueScaleValue* parseFloat(multiplier);
- const tolerance = Math.max(0.0001, btnValue* 0.01); // 1% tolerance
- if (Math.abs(activeValue - btnValue) < tolerance) {
- btn.classList.add('active');
- btn.style.outline = '2px solid#ffaa00';
- activeVertExagButton = btn;
- }
- }
- });
-}
-
-function showVertExagLoading() {
- // Create or show loading overlay
- let loadingOverlay = document.getElementById('vertExagLoading');
- if (!loadingOverlay) {
- loadingOverlay = document.createElement('div');
- loadingOverlay.id = 'vertExagLoading';
- loadingOverlay.style.cssText = `
- position: fixed;
- top: 0;
- left: 0;
- width: 100%;
- height: 100%;
- background: rgba(0, 0, 0, 0.3);
- display: none;
- align-items: center;
- justify-content: center;
- z-index: 9999;
- pointer-events: none;
- `;
- loadingOverlay.innerHTML = `
- <div style="
- background: rgba(30, 40, 60, 0.95);
- padding: 20px 40px;
- border-radius: 8px;
- border: 2px solid#5588cc;
- font-size: 16px;
- color:#88bbff;
- ">Updating terrain...</div>
- `;
- document.body.appendChild(loadingOverlay);
- }
-
- // Show loading overlay
- loadingOverlay.style.display = 'flex';
-
- // Hide after a short delay (enough for the terrain update to start)
- setTimeout(() => {
- if (loadingOverlay) {
- loadingOverlay.style.display = 'none';
- }
- }, 100);
-}
-
-function resetCamera() {
- // Fixed camera position: directly above center, looking straight down
- // This gives a consistent map view every time
-
- // Standard fixed height
- const fixedHeight = 2200;
-
- // Position: directly above origin at (0, 0)
- // Small Z offset toward north (+Z) - rotated 180 degrees
- camera.position.set(0, fixedHeight, fixedHeight* 0.001);
-
- // Look at center of terrain
- controls.target.set(0, 0, 0);
-
- // Standard up vector for normal camera controls
- camera.up.set(0, 1, 0);
- camera.lookAt(0, 0, 0);
-
- controls.update();
-
- console.log(`Camera reset: fixed position (0, ${fixedHeight}, ${(fixedHeight* 0.001).toFixed(1)}) looking at origin`);
-}
-
-function exportImage() {
- // Temporarily enable preserveDrawingBuffer for screenshot
- const prevPDB = renderer.getContext().getContextAttributes && renderer.getContext().getContextAttributes().preserveDrawingBuffer;
- // Some drivers may not allow toggling at runtime; we emulate by rendering once then reading
- renderer.render(scene, camera);
- const dataURL = renderer.domElement.toDataURL('image/png');
- const link = document.createElement('a');
- const timestamp = new Date().toISOString().replace(/[:.]/g, '-').slice(0, -5);
- link.download = `terrain_bucket${params.bucketSize}_${params.aggregation}_${timestamp}.png`;
- link.href = dataURL;
- link.click();
-}
-
-function onWindowResize() {
- camera.aspect = window.innerWidth / window.innerHeight;
- camera.updateProjectionMatrix();
- renderer.setSize(window.innerWidth, window.innerHeight);
- // Compass size stays fixed
-=======
     params.verticalExaggeration = value;
 
     // Convert to multiplier for display
@@ -6592,7 +3296,6 @@
     camera.updateProjectionMatrix();
     renderer.setSize(window.innerWidth, window.innerHeight);
     // Compass size stays fixed
->>>>>>> 461d52de
 }
 
 // ===== CAMERA SCHEME SYSTEM =====
@@ -6600,93 +3303,6 @@
 
 // Keyboard state tracking (used by some schemes)
 const keyboard = {
-<<<<<<< HEAD
- w: false, a: false, s: false, d: false,
- q: false, e: false,
- shift: false, ctrl: false, alt: false
-};
-
-function switchCameraScheme(schemeName) {
- console.log(`Switching to ${schemeName} camera scheme`);
-
- // Deactivate old scheme
- if (activeScheme) {
- activeScheme.deactivate();
- }
-
- // Activate new scheme
- activeScheme = window.CameraSchemes[schemeName];
- if (activeScheme && camera && controls && renderer) {
- activeScheme.activate(camera, controls, renderer);
-
- // Update UI
- const desc = document.getElementById('schemeDescription');
- if (desc) {
- desc.textContent = activeScheme.description;
- }
- }
-}
-
-function onKeyDown(event) {
- // Don't process keyboard shortcuts if user is typing in an input field
- const activeElement = document.activeElement;
- const isTyping = activeElement && (
- activeElement.tagName === 'INPUT' ||
- activeElement.tagName === 'TEXTAREA' ||
- activeElement.tagName === 'SELECT' ||
- activeElement.isContentEditable ||
- activeElement.classList.contains('select2-search__field') // Select2 search box
- );
-
- if (isTyping) {
- return; // User is typing, don't process shortcuts
- }
-
- const key = event.key.toLowerCase();
-
- // Movement keys (tracked but not used since camera scheme handles movement)
- if (key === 'w') keyboard.w = true;
- if (key === 'a') keyboard.a = true;
- if (key === 's') keyboard.s = true;
- if (key === 'd') keyboard.d = true;
- if (key === 'q') keyboard.q = true;
- if (key === 'e') keyboard.e = true;
-
- // Modifier keys
- if (event.shiftKey) keyboard.shift = true;
- if (event.ctrlKey) keyboard.ctrl = true;
- if (event.altKey) keyboard.alt = true;
-
- // Hotkeys (only handle keys NOT handled by camera scheme)
- // R key: Reset camera (fallback if camera scheme doesn't handle it)
- if (event.key === 'r' || event.key === 'R') {
- resetCamera();
- }
- // F key: Handled by camera scheme (reframeView), don't duplicate here
- // Space bar: Toggle auto-rotate
- else if (event.key === ' ') {
- event.preventDefault();
- params.autoRotate = !params.autoRotate;
- controls.autoRotate = params.autoRotate;
- }
-}
-
-function onKeyUp(event) {
- const key = event.key.toLowerCase();
-
- // Release movement keys
- if (key === 'w') keyboard.w = false;
- if (key === 'a') keyboard.a = false;
- if (key === 's') keyboard.s = false;
- if (key === 'd') keyboard.d = false;
- if (key === 'q') keyboard.q = false;
- if (key === 'e') keyboard.e = false;
-
- // Release modifier keys
- if (!event.shiftKey) keyboard.shift = false;
- if (!event.ctrlKey) keyboard.ctrl = false;
- if (!event.altKey) keyboard.alt = false;
-=======
     w: false, a: false, s: false, d: false,
     q: false, e: false,
     shift: false, ctrl: false, alt: false
@@ -6918,86 +3534,10 @@
     if (!event.shiftKey) keyboard.shift = false;
     if (!event.ctrlKey) keyboard.ctrl = false;
     if (!event.altKey) keyboard.alt = false;
->>>>>>> 461d52de
 }
 
 
 function handleKeyboardMovement() {
-<<<<<<< HEAD
- if (!camera || !controls) return;
-
- // Check if any key is pressed
- const isMoving = keyboard.w || keyboard.s || keyboard.a || keyboard.d || keyboard.q || keyboard.e;
- if (!isMoving) return;
-
- // Speed adjustments with modifiers
- const baseSpeed = 1.5;
- const rotateSpeed = 0.02; // Radians per frame for rotation
- let moveSpeed = baseSpeed;
-
- if (keyboard.shift) {
- moveSpeed*= 2.5; // Shift = faster
- }
- if (keyboard.ctrl) {
- moveSpeed*= 0.3; // Ctrl = slower/precise
- }
- if (keyboard.alt) {
- moveSpeed*= 4.0; // Alt = very fast
- }
-
- // Get camera direction vectors
- const forward = new THREE.Vector3();
- const right = new THREE.Vector3();
- camera.getWorldDirection(forward);
- forward.normalize();
- right.crossVectors(forward, camera.up).normalize();
-
- // Movement delta
- const delta = new THREE.Vector3();
-
- // W/S: Move camera FORWARD/BACKWARD (in view direction)
- if (keyboard.w) {
- delta.addScaledVector(forward, moveSpeed);
- }
- if (keyboard.s) {
- delta.addScaledVector(forward, -moveSpeed);
- }
-
- // Q/E: Move camera DOWN/UP (vertical, world space)
- if (keyboard.q) {
- delta.y -= moveSpeed;
- }
- if (keyboard.e) {
- delta.y += moveSpeed;
- }
-
- // A/D: Strafe camera LEFT/RIGHT (relative to view direction)
- if (keyboard.a) {
- delta.addScaledVector(right, -moveSpeed);
- }
- if (keyboard.d) {
- delta.addScaledVector(right, moveSpeed);
- }
-
- // Apply positional movement
- camera.position.add(delta);
- controls.target.add(delta);
-
- // No rotation via A/D with new scheme
- camera.lookAt(controls.target);
-}
-
-function updateFPS() {
- frameCount++;
- const currentTime = performance.now();
- if (currentTime >= lastTime + 1000) {
-  const fps = Math.round((frameCount* 1000) / (currentTime - lastTime));
-  const fpsEl = document.getElementById('fps-display');
-  if (fpsEl) fpsEl.textContent = `FPS: ${fps}`;
-  frameCount = 0;
-  lastTime = currentTime;
- }
-=======
     if (!camera || !controls) return;
 
     // Check if any key is pressed
@@ -7121,7 +3661,6 @@
         appendActivityLog(`Low FPS detected - auto-reducing resolution: ${currentBucketSize}x -> ${newBucketSize}x`);
         adjustBucketSize(newBucketSize - currentBucketSize);
     }
->>>>>>> 461d52de
 }
 
 // ===== RAYCASTING-BASED CAMERA CONTROLS =====
@@ -7132,110 +3671,6 @@
 if (!groundPlane) groundPlane = new THREE.Plane(new THREE.Vector3(0, 1, 0), 0);
 
 function raycastToWorld(screenX, screenY) {
-<<<<<<< HEAD
- // Convert screen coordinates to normalized device coordinates (-1 to +1)
- const rect = renderer.domElement.getBoundingClientRect();
- const ndcX = ((screenX - rect.left) / rect.width)* 2 - 1;
- const ndcY = -((screenY - rect.top) / rect.height)* 2 + 1;
-
- // Set up raycaster
- raycaster.setFromCamera(new THREE.Vector2(ndcX, ndcY), camera);
- // Prefer terrain intersection; fall back to ground plane
- if (terrainMesh) {
- const hits = raycaster.intersectObject(terrainMesh, true);
- if (hits && hits.length > 0) {
- const p = hits[0].point;
- return new THREE.Vector3(p.x, 0, p.z);
- }
- }
- const planeIntersect = new THREE.Vector3();
- const intersected = raycaster.ray.intersectPlane(groundPlane, planeIntersect);
- if (intersected) return planeIntersect;
-
- // Should never happen, but just in case
- console.warn('Raycast failed completely');
- return null;
-}
-function worldToLonLat(worldX, worldZ) {
- if (!rawElevationData || !processedData || !borderData) return null;
- const { bounds: elevBounds } = rawElevationData; // {left, right, top, bottom}
- const w = processedData.width;
- const h = processedData.height;
- let colNorm, rowNorm;
- if (params.renderMode === 'bars') {
- const bucket = params.bucketSize;
- const xMin = -(w - 1)* bucket / 2;
- const zMin = -(h - 1)* bucket / 2;
- const xMax = (w - 1)* bucket / 2;
- const zMax = (h - 1)* bucket / 2;
- colNorm = (worldX - xMin) / (xMax - xMin);
- rowNorm = (worldZ - zMin) / (zMax - zMin);
- } else if (params.renderMode === 'points') {
- const xMin = -(w - 1) / 2;
- const zMin = -(h - 1) / 2;
- const xMax = (w - 1) / 2;
- const zMax = (h - 1) / 2;
- colNorm = (worldX - xMin) / (xMax - xMin);
- rowNorm = (worldZ - zMin) / (zMax - zMin);
- } else {
- // surface
- colNorm = (worldX + w / 2) / (w);
- rowNorm = (worldZ + h / 2) / (h);
- }
- colNorm = Math.max(0, Math.min(1, colNorm));
- rowNorm = Math.max(0, Math.min(1, rowNorm));
- const lon = elevBounds.left + colNorm* (elevBounds.right - elevBounds.left);
- const lat = elevBounds.top - rowNorm* (elevBounds.top - elevBounds.bottom);
- return { lon, lat };
-}
-
-function worldToGridIndex(worldX, worldZ) {
- if (!processedData) return null;
- const w = processedData.width;
- const h = processedData.height;
- if (params.renderMode === 'bars') {
- const bucket = params.bucketSize;
- const originX = terrainMesh ? terrainMesh.position.x : -(w - 1)* bucket / 2;
- const originZ = terrainMesh ? terrainMesh.position.z : -(h - 1)* bucket / 2;
- let j = Math.round((worldX - originX) / bucket);
- let i = Math.round((worldZ - originZ) / bucket);
- i = Math.max(0, Math.min(h - 1, i));
- j = Math.max(0, Math.min(w - 1, j));
- return { i, j };
- } else if (params.renderMode === 'points') {
- const bucket = 1;
- const originX = terrainMesh ? terrainMesh.position.x : -(w - 1)* bucket / 2;
- const originZ = terrainMesh ? terrainMesh.position.z : -(h - 1)* bucket / 2;
- let j = Math.round((worldX - originX) / bucket);
- let i = Math.round((worldZ - originZ) / bucket);
- i = Math.max(0, Math.min(h - 1, i));
- j = Math.max(0, Math.min(w - 1, j));
- return { i, j };
- } else {
- // Surface centered at origin, each vertex spaced 1 unit
- let j = Math.round(worldX + w / 2);
- let i = Math.round(worldZ + h / 2);
- i = Math.max(0, Math.min(h - 1, i));
- j = Math.max(0, Math.min(w - 1, j));
- return { i, j };
- }
-}
-
-function updateCursorHUD(clientX, clientY) {
-	const elevEl = document.getElementById('hud-elev');
-	const slopeEl = document.getElementById('hud-slope');
-	const aspectEl = document.getElementById('hud-aspect');
-	const distEl = document.getElementById('hud-dist');
-	if (!elevEl || !processedData) return;
- const world = raycastToWorld(clientX, clientY);
-	if (!world) {
-		elevEl.textContent = '--';
-		if (slopeEl) slopeEl.textContent = '--';
-		if (aspectEl) aspectEl.textContent = '--';
-		if (distEl) distEl.textContent = '--';
-		return;
-	}
-=======
     return window.GeometryUtils.raycastToWorld(screenX, screenY);
 }
 function worldToLonLat(worldX, worldZ) {
@@ -7258,19 +3693,11 @@
         if (aspectEl) aspectEl.textContent = '--';
         return;
     }
->>>>>>> 461d52de
     // Ignore when cursor is outside data footprint
     if (!isWorldInsideData(world.x, world.z)) {
         elevEl.textContent = '--';
         if (slopeEl) slopeEl.textContent = '--';
         if (aspectEl) aspectEl.textContent = '--';
-<<<<<<< HEAD
-        if (distEl) {
-            const dMetersEdge = computeDistanceToDataEdgeMeters(world.x, world.z);
-            distEl.textContent = (dMetersEdge != null && isFinite(dMetersEdge)) ? formatDistance(dMetersEdge, (hudSettings && hudSettings.units) || 'metric') : '--';
-        }
-=======
->>>>>>> 461d52de
         return;
     }
 
@@ -7282,239 +3709,6 @@
         elevEl.textContent = '--';
         if (slopeEl) slopeEl.textContent = '--';
         if (aspectEl) aspectEl.textContent = '--';
-<<<<<<< HEAD
-        if (distEl) {
-            const dMetersEdge = computeDistanceToDataEdgeMeters(world.x, world.z);
-            distEl.textContent = (dMetersEdge != null && isFinite(dMetersEdge)) ? formatDistance(dMetersEdge, (hudSettings && hudSettings.units) || 'metric') : '--';
-        }
-        return;
-    }
-    const zMeters = zCell;
- const s = getSlopeDegrees(idx.i, idx.j);
- const a = getAspectDegrees(idx.i, idx.j);
-	const units = (hudSettings && hudSettings.units) || 'metric';
-	const elevText = formatElevation(zMeters, units);
-	elevEl.textContent = elevText;
-	if (slopeEl) slopeEl.textContent = (s != null && isFinite(s)) ? `${s.toFixed(1)}°` : '--';
-	if (aspectEl) aspectEl.textContent = (a != null && isFinite(a)) ? `${Math.round(a)}°` : '--';
-	if (distEl) {
-		const dMeters = computeDistanceToNearestBorderMetersGeo(world.x, world.z);
-		distEl.textContent = (dMeters != null && isFinite(dMeters)) ? formatDistance(dMeters, units) : '--';
-	}
-}
-
-function loadHudSettings() {
-	try {
-		const raw = localStorage.getItem('hudSettings');
-		const parsed = raw ? JSON.parse(raw) : null;
-		hudSettings = parsed || {
-			units: 'metric', // 'metric'|'imperial'|'both'
-			show: { elevation: true, slope: true, aspect: true, distance: false }
-		};
-	} catch (_) {
-		hudSettings = { units: 'metric', show: { elevation: true, slope: true, aspect: true, distance: false } };
-	}
-}
-
-function saveHudSettings() {
-	try { localStorage.setItem('hudSettings', JSON.stringify(hudSettings)); } catch (_) {}
-}
-
-function applyHudSettingsToUI() {
-	if (!hudSettings) return;
-	const u = hudSettings.units;
-	const unitsRadios = document.querySelectorAll('input[name="hud-units"]');
-	unitsRadios.forEach(r => { r.checked = (r.value === u); });
-	const rowElev = document.getElementById('hud-row-elev');
-	const rowSlope = document.getElementById('hud-row-slope');
-	const rowAspect = document.getElementById('hud-row-aspect');
-	const rowDist = document.getElementById('hud-row-dist');
- const rowRelief = document.getElementById('hud-row-relief');
-	if (rowElev) rowElev.style.display = hudSettings.show.elevation ? '' : 'none';
-	if (rowSlope) rowSlope.style.display = hudSettings.show.slope ? '' : 'none';
-	if (rowAspect) rowAspect.style.display = hudSettings.show.aspect ? '' : 'none';
-	if (rowDist) rowDist.style.display = hudSettings.show.distance ? '' : 'none';
- if (rowRelief) rowRelief.style.display = hudSettings.show.relief ? '' : 'none';
-	const chkElev = document.getElementById('hud-show-elev');
-	const chkSlope = document.getElementById('hud-show-slope');
-	const chkAspect = document.getElementById('hud-show-aspect');
-	const chkDist = document.getElementById('hud-show-dist');
- const chkRelief = document.getElementById('hud-show-relief');
-	if (chkElev) chkElev.checked = !!hudSettings.show.elevation;
-	if (chkSlope) chkSlope.checked = !!hudSettings.show.slope;
-	if (chkAspect) chkAspect.checked = !!hudSettings.show.aspect;
-	if (chkDist) chkDist.checked = !!hudSettings.show.distance;
- if (chkRelief) chkRelief.checked = !!hudSettings.show.relief;
-}
-
-function bindHudSettingsHandlers() {
-	// Units
-	document.querySelectorAll('input[name="hud-units"]').forEach(r => {
-		r.addEventListener('change', (e) => {
-			if (e.target.checked) {
-				hudSettings.units = e.target.value;
-				saveHudSettings();
-				// Refresh current HUD display
-				if (typeof currentMouseX === 'number' && typeof currentMouseY === 'number') {
-					updateCursorHUD(currentMouseX, currentMouseY);
-				}
-			}
-		});
-	});
-	// Visibility
-	const vis = [
-		{ id: 'hud-show-elev', key: 'elevation' },
-		{ id: 'hud-show-slope', key: 'slope' },
-		{ id: 'hud-show-aspect', key: 'aspect' },
-		{ id: 'hud-show-dist', key: 'distance' },
-		{ id: 'hud-show-relief', key: 'relief' }
-	];
-	vis.forEach(({ id, key }) => {
-		const el = document.getElementById(id);
-		if (el) {
-			el.addEventListener('change', () => {
-				hudSettings.show[key] = !!el.checked;
-				saveHudSettings();
-				applyHudSettingsToUI();
-			});
-		}
-	});
-}
-
-function formatElevation(meters, units) {
-	const feet = meters* 3.280839895;
-	if (units === 'metric') return `${Math.round(meters)} m`;
-	if (units === 'imperial') return `${Math.round(feet)} ft`;
-	return `${Math.round(meters)} m / ${Math.round(feet)} ft`;
-}
-
-function formatDistance(meters, units) {
-	const miles = meters / 1609.344;
-	const km = meters / 1000;
-	if (units === 'metric') return km < 1 ? `${Math.round(meters)} m` : `${km.toFixed(2)} km`;
-	if (units === 'imperial') return miles < 0.5 ? `${Math.round(meters* 3.280839895)} ft` : `${miles.toFixed(2)} mi`;
-	const left = km < 1 ? `${Math.round(meters)} m` : `${km.toFixed(2)} km`;
-	const right = miles < 0.5 ? `${Math.round(meters* 3.280839895)} ft` : `${miles.toFixed(2)} mi`;
-	return `${left} / ${right}`;
-}
-
-function getMetersScalePerWorldUnit() {
-	if (!processedData) return { mx: 1, mz: 1 };
-	if (params.renderMode === 'bars') {
-		const mx = (processedData.bucketSizeMetersX || 1) / (params.bucketSize || 1);
-		const mz = (processedData.bucketSizeMetersY || 1) / (params.bucketSize || 1);
-		return { mx, mz };
-	} else {
-		const mx = processedData.bucketSizeMetersX || 1;
-		const mz = processedData.bucketSizeMetersY || 1;
-		return { mx, mz };
-	}
-}
-
-function computeDistanceToNearestBorderMetersGeo(worldX, worldZ) {
- if (!rawElevationData) return null;
- if (!borderSegmentsGeo || borderSegmentsGeo.length === 0) {
- return computeDistanceToDataEdgeMeters(worldX, worldZ);
- }
- const ll = worldToLonLat(worldX, worldZ);
- if (!ll) return null;
- const { lon, lat } = ll;
- // Query spatial index (cell + neighbors)
- const ix = Math.floor(lon / borderGeoCellSizeDeg);
- const iy = Math.floor(lat / borderGeoCellSizeDeg);
- let candidates = new Set();
- for (let dx = -1; dx <= 1; dx++) {
- for (let dy = -1; dy <= 1; dy++) {
- const key = `${ix + dx},${iy + dy}`;
- const arr = borderGeoIndex && borderGeoIndex.get(key);
- if (arr) arr.forEach(id => candidates.add(id));
- }
- }
- if (candidates.size === 0) {
- // Fallback: widen search radius (two-ring)
- for (let dx = -2; dx <= 2; dx++) {
- for (let dy = -2; dy <= 2; dy++) {
- const key = `${ix + dx},${iy + dy}`;
- const arr = borderGeoIndex && borderGeoIndex.get(key);
- if (arr) arr.forEach(id => candidates.add(id));
- }
- }
- }
- if (candidates.size === 0) {
- // Fallback to data edge distance if no nearby border segments
- return computeDistanceToDataEdgeMeters(worldX, worldZ);
- }
- // Local meters per degree at this latitude (equirectangular approximation)
- const metersPerDegX = 111320* Math.cos(lat* Math.PI / 180);
- const metersPerDegY = 110574; // average meridional
- const px = 0, py = 0; // we'll translate lon/lat to a local tangent plane centered at (lon, lat)
- let best = Infinity;
- for (const id of candidates) {
- const seg = borderSegmentsGeo[id];
- // Convert to local meters
- const ax = (seg.axLon - lon)* metersPerDegX;
- const ay = (seg.axLat - lat)* metersPerDegY;
- const bx = (seg.bxLon - lon)* metersPerDegX;
- const by = (seg.bxLat - lat)* metersPerDegY;
- const d = distancePointToSegment2D(px, py, ax, ay, bx, by);
- if (d < best) best = d;
- }
- return isFinite(best) ? best : null;
-}
-
-function computeDistanceToDataEdgeMeters(worldX, worldZ) {
- if (!processedData) return null;
- const w = processedData.width;
- const h = processedData.height;
- let xMin, xMax, zMin, zMax;
- if (params.renderMode === 'bars') {
- const bucket = params.bucketSize;
- xMin = -(w - 1)* bucket / 2; xMax = (w - 1)* bucket / 2;
- zMin = -(h - 1)* bucket / 2; zMax = (h - 1)* bucket / 2;
- } else if (params.renderMode === 'points') {
- xMin = -(w - 1) / 2; xMax = (w - 1) / 2;
- zMin = -(h - 1) / 2; zMax = (h - 1) / 2;
- } else {
- xMin = -w / 2; xMax = w / 2;
- zMin = -h / 2; zMax = h / 2;
- }
- const { mx, mz } = getMetersScalePerWorldUnit();
- const x = worldX, z = worldZ;
- const insideX = (x >= xMin && x <= xMax);
- const insideZ = (z >= zMin && z <= zMax);
- if (insideX && insideZ) {
- const dxLeft = (x - xMin)* mx;
- const dxRight = (xMax - x)* mx;
- const dzBottom = (z - zMin)* mz;
- const dzTop = (zMax - z)* mz;
- return Math.min(dxLeft, dxRight, dzBottom, dzTop);
- }
- // Outside rectangle: distance to closest point on rect
- const clampedX = Math.max(xMin, Math.min(xMax, x));
- const clampedZ = Math.max(zMin, Math.min(zMax, z));
- const dx = (x - clampedX)* mx;
- const dz = (z - clampedZ)* mz;
- return Math.hypot(dx, dz);
-}
-
-function distancePointToSegment2D(px, pz, ax, az, bx, bz) {
-	const vx = bx - ax;
-	const vz = bz - az;
-	const wx = px - ax;
-	const wz = pz - az;
-	const c1 = vx* wx + vz* wz;
-	if (c1 <= 0) return Math.hypot(px - ax, pz - az);
-	const c2 = vx* vx + vz* vz;
-	if (c2 <= c1) return Math.hypot(px - bx, pz - bz);
-	const t = c1 / c2;
-	const projx = ax + t* vx;
-	const projz = az + t* vz;
-	return Math.hypot(px - projx, pz - projz);
-}
-
-function isWorldInsideData(worldX, worldZ) {
-    if (!processedData) return false;
-=======
         return;
     }
     const zMeters = zCell;
@@ -7641,7 +3835,6 @@
 
 function computeDistanceToDataEdgeMeters(worldX, worldZ) {
     if (!processedData) return null;
->>>>>>> 461d52de
     const w = processedData.width;
     const h = processedData.height;
     let xMin, xMax, zMin, zMax;
@@ -7656,137 +3849,6 @@
         xMin = -w / 2; xMax = w / 2;
         zMin = -h / 2; zMax = h / 2;
     }
-<<<<<<< HEAD
-    return (worldX >= xMin && worldX <= xMax && worldZ >= zMin && worldZ <= zMax);
-}
-
-function onMouseDown(event) {
- event.preventDefault();
-
- // Left button = Pan
- if (event.button === 0 && !event.ctrlKey) {
- isPanning = true;
- panStartMouse.set(event.clientX, event.clientY);
-
- // Raycast to find world point under cursor
- panStartWorldPoint = raycastToWorld(event.clientX, event.clientY);
-
- if (panStartWorldPoint) {
- panStartCameraPos = camera.position.clone();
- panStartTargetPos = controls.target.clone();
- console.log('Pan started');
- } else {
- console.warn('Failed to raycast world point');
- isPanning = false;
- }
- }
- // Right button or Ctrl+Left = Rotate
- else if (event.button === 2 || (event.button === 0 && event.ctrlKey)) {
- isRotating = true;
- rotateStart.set(event.clientX, event.clientY);
- rotateStartCameraPos = camera.position.clone();
- rotateStartTargetPos = controls.target.clone();
- console.log('Rotation started');
- }
-}
-
-function onMouseMove(event) {
- // Always track mouse position for zoom-to-cursor
- currentMouseX = event.clientX;
- currentMouseY = event.clientY;
-
- // Handle panning
- if (isPanning && panStartWorldPoint) {
- event.preventDefault();
-
- const currentWorldPoint = raycastToWorld(event.clientX, event.clientY);
-
- if (currentWorldPoint) {
- // Calculate offset: how much did the world point move?
- const worldDelta = new THREE.Vector3();
- worldDelta.subVectors(panStartWorldPoint, currentWorldPoint);
-
- // Apply offset to camera and target to keep picked point under cursor
- // DON'T call lookAt - just translate position and target together
- camera.position.copy(panStartCameraPos).add(worldDelta);
- controls.target.copy(panStartTargetPos).add(worldDelta);
- }
- }
-
- // Handle rotation
- if (isRotating) {
- event.preventDefault();
-
- const deltaX = event.clientX - rotateStart.x;
- const deltaY = event.clientY - rotateStart.y;
-
- const rotateSpeed = 0.005;
-
- // Get vector from target to camera
- const offset = new THREE.Vector3();
- offset.copy(rotateStartCameraPos).sub(rotateStartTargetPos);
-
- // Rotate horizontally (around Y axis)
- const theta = -deltaX* rotateSpeed;
- const sinTheta = Math.sin(theta);
- const cosTheta = Math.cos(theta);
- const x = offset.x* cosTheta - offset.z* sinTheta;
- const z = offset.x* sinTheta + offset.z* cosTheta;
- offset.x = x;
- offset.z = z;
-
- // Rotate vertically (around horizontal axis)
- const phi = -deltaY* rotateSpeed;
- const radius = Math.sqrt(offset.x* offset.x + offset.z* offset.z);
- const currentPhi = Math.atan2(offset.y, radius);
- const newPhi = Math.max(-Math.PI / 2 + 0.1, Math.min(Math.PI / 2 - 0.1, currentPhi + phi));
- offset.y = Math.sin(newPhi)* Math.sqrt(offset.x* offset.x + offset.y* offset.y + offset.z* offset.z);
-
- const horizontalRadius = Math.cos(newPhi)* Math.sqrt(offset.x* offset.x + offset.y* offset.y + offset.z* offset.z);
- const angle = Math.atan2(offset.z, offset.x);
- offset.x = horizontalRadius* Math.cos(angle);
- offset.z = horizontalRadius* Math.sin(angle);
-
- // Update camera position
- camera.position.copy(rotateStartTargetPos).add(offset);
- camera.lookAt(controls.target);
- }
- // Update HUD values at cursor
- updateCursorHUD(event.clientX, event.clientY);
-}
-
-function onMouseUp(event) {
- if (isPanning) {
- console.log('Pan ended');
- isPanning = false;
- panStartWorldPoint = null;
- panStartCameraPos = null;
- panStartTargetPos = null;
- }
-
- if (isRotating) {
- console.log('Rotation ended');
- isRotating = false;
- rotateStartCameraPos = null;
- rotateStartTargetPos = null;
- }
-}
-
-function animate() {
- requestAnimationFrame(animate);
-
- // Update active camera scheme
- if (activeScheme && activeScheme.enabled) {
- activeScheme.update();
- }
-
- controls.update();
- renderer.render(scene, camera);
- updateFPS();
- if (typeof currentMouseX === 'number' && typeof currentMouseY === 'number') {
- updateCursorHUD(currentMouseX, currentMouseY);
- }
-=======
     const { mx, mz } = getMetersScalePerWorldUnit();
     const x = worldX, z = worldZ;
     const insideX = (x >= xMin && x <= xMax);
@@ -7940,23 +4002,10 @@
     if (typeof currentMouseX === 'number' && typeof currentMouseY === 'number') {
         updateCursorHUD(currentMouseX, currentMouseY);
     }
->>>>>>> 461d52de
 }
 
 // Toggle controls help window
 function toggleControlsHelp() {
-<<<<<<< HEAD
- const window = document.getElementById('controls-help-window');
- const button = document.getElementById('controls-help-toggle');
-
- if (window.classList.contains('open')) {
- window.classList.remove('open');
- button.textContent = 'Close';
- } else {
- window.classList.add('open');
- button.textContent = 'Close';
- }
-=======
     const window = document.getElementById('controls-help-window');
     const button = document.getElementById('controls-help-toggle');
 
@@ -7967,17 +4016,10 @@
         window.classList.add('open');
         button.textContent = 'Close';
     }
->>>>>>> 461d52de
 }
 
 // Update URL parameter without reloading page (for shareable links)
 function updateURLParameter(key, value) {
-<<<<<<< HEAD
- const url = new URL(window.location);
- url.searchParams.set(key, value);
- window.history.pushState({}, '', url);
- console.log(`URL updated: ${url.href}`);
-=======
     const url = new URL(window.location);
     const currentValue = url.searchParams.get(key);
     const newValue = String(value);
@@ -7990,29 +4032,10 @@
     url.searchParams.set(key, newValue);
     window.history.pushState({}, '', url);
     console.log(`URL updated: ${url.href}`);
->>>>>>> 461d52de
 }
 
 // Copy current view URL to clipboard
 function copyShareLink() {
-<<<<<<< HEAD
- const url = window.location.href;
- navigator.clipboard.writeText(url).then(() => {
- // Show temporary success message
- const btn = document.getElementById('copyLinkBtn');
- const originalText = btn.textContent;
- btn.textContent = ' Copied!';
- btn.style.background = '#4CAF50';
- setTimeout(() => {
- btn.textContent = originalText;
- btn.style.background = '';
- }, 2000);
- console.log(`Copied to clipboard: ${url}`);
- }).catch(err => {
- console.error('Failed to copy URL:', err);
- alert(`Copy this URL to share:\n${url}`);
- });
-=======
     const url = window.location.href;
     navigator.clipboard.writeText(url).then(() => {
         // Show temporary success message
@@ -8029,7 +4052,6 @@
         console.error('Failed to copy URL:', err);
         alert(`Copy this URL to share:\n${url}`);
     });
->>>>>>> 461d52de
 }
 
 
